/*-
 * SPDX-License-Identifier: BSD-3-Clause
 *
 * Copyright (c) 1989, 1993
 *	The Regents of the University of California.  All rights reserved.
 * (c) UNIX System Laboratories, Inc.
 * All or some portions of this file are derived from material licensed
 * to the University of California by American Telephone and Telegraph
 * Co. or Unix System Laboratories, Inc. and are reproduced herein with
 * the permission of UNIX System Laboratories, Inc.
 *
 * Redistribution and use in source and binary forms, with or without
 * modification, are permitted provided that the following conditions
 * are met:
 * 1. Redistributions of source code must retain the above copyright
 *    notice, this list of conditions and the following disclaimer.
 * 2. Redistributions in binary form must reproduce the above copyright
 *    notice, this list of conditions and the following disclaimer in the
 *    documentation and/or other materials provided with the distribution.
 * 3. Neither the name of the University nor the names of its contributors
 *    may be used to endorse or promote products derived from this software
 *    without specific prior written permission.
 *
 * THIS SOFTWARE IS PROVIDED BY THE REGENTS AND CONTRIBUTORS ``AS IS'' AND
 * ANY EXPRESS OR IMPLIED WARRANTIES, INCLUDING, BUT NOT LIMITED TO, THE
 * IMPLIED WARRANTIES OF MERCHANTABILITY AND FITNESS FOR A PARTICULAR PURPOSE
 * ARE DISCLAIMED.  IN NO EVENT SHALL THE REGENTS OR CONTRIBUTORS BE LIABLE
 * FOR ANY DIRECT, INDIRECT, INCIDENTAL, SPECIAL, EXEMPLARY, OR CONSEQUENTIAL
 * DAMAGES (INCLUDING, BUT NOT LIMITED TO, PROCUREMENT OF SUBSTITUTE GOODS
 * OR SERVICES; LOSS OF USE, DATA, OR PROFITS; OR BUSINESS INTERRUPTION)
 * HOWEVER CAUSED AND ON ANY THEORY OF LIABILITY, WHETHER IN CONTRACT, STRICT
 * LIABILITY, OR TORT (INCLUDING NEGLIGENCE OR OTHERWISE) ARISING IN ANY WAY
 * OUT OF THE USE OF THIS SOFTWARE, EVEN IF ADVISED OF THE POSSIBILITY OF
 * SUCH DAMAGE.
 *
 *	@(#)vfs_subr.c	8.31 (Berkeley) 5/26/95
 */

/*
 * External virtual filesystem routines
 */

#include <sys/cdefs.h>
__FBSDID("$FreeBSD$");

#include "opt_ddb.h"
#include "opt_watchdog.h"

#include <sys/param.h>
#include <sys/systm.h>
#include <sys/bio.h>
#include <sys/buf.h>
#include <sys/capsicum.h>
#include <sys/condvar.h>
#include <sys/conf.h>
#include <sys/counter.h>
#include <sys/dirent.h>
#include <sys/event.h>
#include <sys/eventhandler.h>
#include <sys/extattr.h>
#include <sys/file.h>
#include <sys/fcntl.h>
#include <sys/jail.h>
#include <sys/kdb.h>
#include <sys/kernel.h>
#include <sys/kthread.h>
#include <sys/ktr.h>
#include <sys/lockf.h>
#include <sys/malloc.h>
#include <sys/mount.h>
#include <sys/namei.h>
#include <sys/pctrie.h>
#include <sys/priv.h>
#include <sys/reboot.h>
#include <sys/refcount.h>
#include <sys/rwlock.h>
#include <sys/sched.h>
#include <sys/sleepqueue.h>
#include <sys/smp.h>
#include <sys/stat.h>
#include <sys/sysctl.h>
#include <sys/syslog.h>
#include <sys/vmmeter.h>
#include <sys/vnode.h>
#include <sys/watchdog.h>

#include <machine/stdarg.h>

#include <security/mac/mac_framework.h>

#include <vm/vm.h>
#include <vm/vm_object.h>
#include <vm/vm_extern.h>
#include <vm/pmap.h>
#include <vm/vm_map.h>
#include <vm/vm_page.h>
#include <vm/vm_kern.h>
#include <vm/uma.h>

#ifdef DDB
#include <ddb/ddb.h>
#endif

static void	delmntque(struct vnode *vp);
static int	flushbuflist(struct bufv *bufv, int flags, struct bufobj *bo,
		    int slpflag, int slptimeo);
static void	syncer_shutdown(void *arg, int howto);
static int	vtryrecycle(struct vnode *vp);
static void	v_init_counters(struct vnode *);
static void	v_incr_usecount(struct vnode *);
static void	v_incr_usecount_locked(struct vnode *);
static void	v_incr_devcount(struct vnode *);
static void	v_decr_devcount(struct vnode *);
static void	vgonel(struct vnode *);
static void	vfs_knllock(void *arg);
static void	vfs_knlunlock(void *arg);
static void	vfs_knl_assert_locked(void *arg);
static void	vfs_knl_assert_unlocked(void *arg);
static void	vnlru_return_batches(struct vfsops *mnt_op);
static void	destroy_vpollinfo(struct vpollinfo *vi);
static int	v_inval_buf_range_locked(struct vnode *vp, struct bufobj *bo,
		    daddr_t startlbn, daddr_t endlbn);

/*
 * These fences are intended for cases where some synchronization is
 * needed between access of v_iflags and lockless vnode refcount (v_holdcnt
 * and v_usecount) updates.  Access to v_iflags is generally synchronized
 * by the interlock, but we have some internal assertions that check vnode
 * flags without acquiring the lock.  Thus, these fences are INVARIANTS-only
 * for now.
 */
#ifdef INVARIANTS
#define	VNODE_REFCOUNT_FENCE_ACQ()	atomic_thread_fence_acq()
#define	VNODE_REFCOUNT_FENCE_REL()	atomic_thread_fence_rel()
#else
#define	VNODE_REFCOUNT_FENCE_ACQ()
#define	VNODE_REFCOUNT_FENCE_REL()
#endif

/*
 * Number of vnodes in existence.  Increased whenever getnewvnode()
 * allocates a new vnode, decreased in vdropl() for VI_DOOMED vnode.
 */
static unsigned long	numvnodes;

SYSCTL_ULONG(_vfs, OID_AUTO, numvnodes, CTLFLAG_RD, &numvnodes, 0,
    "Number of vnodes in existence");

static counter_u64_t vnodes_created;
SYSCTL_COUNTER_U64(_vfs, OID_AUTO, vnodes_created, CTLFLAG_RD, &vnodes_created,
    "Number of vnodes created by getnewvnode");

static u_long mnt_free_list_batch = 128;
SYSCTL_ULONG(_vfs, OID_AUTO, mnt_free_list_batch, CTLFLAG_RW,
    &mnt_free_list_batch, 0, "Limit of vnodes held on mnt's free list");

/*
 * Conversion tables for conversion from vnode types to inode formats
 * and back.
 */
enum vtype iftovt_tab[16] = {
	VNON, VFIFO, VCHR, VNON, VDIR, VNON, VBLK, VNON,
	VREG, VNON, VLNK, VNON, VSOCK, VNON, VNON, VNON
};
int vttoif_tab[10] = {
	0, S_IFREG, S_IFDIR, S_IFBLK, S_IFCHR, S_IFLNK,
	S_IFSOCK, S_IFIFO, S_IFMT, S_IFMT
};

/*
 * List of vnodes that are ready for recycling.
 */
static TAILQ_HEAD(freelst, vnode) vnode_free_list;

/*
 * "Free" vnode target.  Free vnodes are rarely completely free, but are
 * just ones that are cheap to recycle.  Usually they are for files which
 * have been stat'd but not read; these usually have inode and namecache
 * data attached to them.  This target is the preferred minimum size of a
 * sub-cache consisting mostly of such files. The system balances the size
 * of this sub-cache with its complement to try to prevent either from
 * thrashing while the other is relatively inactive.  The targets express
 * a preference for the best balance.
 *
 * "Above" this target there are 2 further targets (watermarks) related
 * to recyling of free vnodes.  In the best-operating case, the cache is
 * exactly full, the free list has size between vlowat and vhiwat above the
 * free target, and recycling from it and normal use maintains this state.
 * Sometimes the free list is below vlowat or even empty, but this state
 * is even better for immediate use provided the cache is not full.
 * Otherwise, vnlru_proc() runs to reclaim enough vnodes (usually non-free
 * ones) to reach one of these states.  The watermarks are currently hard-
 * coded as 4% and 9% of the available space higher.  These and the default
 * of 25% for wantfreevnodes are too large if the memory size is large.
 * E.g., 9% of 75% of MAXVNODES is more than 566000 vnodes to reclaim
 * whenever vnlru_proc() becomes active.
 */
static u_long wantfreevnodes;
SYSCTL_ULONG(_vfs, OID_AUTO, wantfreevnodes, CTLFLAG_RW,
    &wantfreevnodes, 0, "Target for minimum number of \"free\" vnodes");
static u_long freevnodes;
SYSCTL_ULONG(_vfs, OID_AUTO, freevnodes, CTLFLAG_RD,
    &freevnodes, 0, "Number of \"free\" vnodes");

static counter_u64_t recycles_count;
SYSCTL_COUNTER_U64(_vfs, OID_AUTO, recycles, CTLFLAG_RD, &recycles_count,
    "Number of vnodes recycled to meet vnode cache targets");

/*
 * Various variables used for debugging the new implementation of
 * reassignbuf().
 * XXX these are probably of (very) limited utility now.
 */
static int reassignbufcalls;
SYSCTL_INT(_vfs, OID_AUTO, reassignbufcalls, CTLFLAG_RW, &reassignbufcalls, 0,
    "Number of calls to reassignbuf");

static counter_u64_t free_owe_inact;
SYSCTL_COUNTER_U64(_vfs, OID_AUTO, free_owe_inact, CTLFLAG_RD, &free_owe_inact,
    "Number of times free vnodes kept on active list due to VFS "
    "owing inactivation");

/* To keep more than one thread at a time from running vfs_getnewfsid */
static struct mtx mntid_mtx;

/*
 * Lock for any access to the following:
 *	vnode_free_list
 *	numvnodes
 *	freevnodes
 */
static struct mtx vnode_free_list_mtx;

/* Publicly exported FS */
struct nfs_public nfs_pub;

static uma_zone_t buf_trie_zone;

/* Zone for allocation of new vnodes - used exclusively by getnewvnode() */
static uma_zone_t vnode_zone;
static uma_zone_t vnodepoll_zone;

/*
 * The workitem queue.
 *
 * It is useful to delay writes of file data and filesystem metadata
 * for tens of seconds so that quickly created and deleted files need
 * not waste disk bandwidth being created and removed. To realize this,
 * we append vnodes to a "workitem" queue. When running with a soft
 * updates implementation, most pending metadata dependencies should
 * not wait for more than a few seconds. Thus, mounted on block devices
 * are delayed only about a half the time that file data is delayed.
 * Similarly, directory updates are more critical, so are only delayed
 * about a third the time that file data is delayed. Thus, there are
 * SYNCER_MAXDELAY queues that are processed round-robin at a rate of
 * one each second (driven off the filesystem syncer process). The
 * syncer_delayno variable indicates the next queue that is to be processed.
 * Items that need to be processed soon are placed in this queue:
 *
 *	syncer_workitem_pending[syncer_delayno]
 *
 * A delay of fifteen seconds is done by placing the request fifteen
 * entries later in the queue:
 *
 *	syncer_workitem_pending[(syncer_delayno + 15) & syncer_mask]
 *
 */
static int syncer_delayno;
static long syncer_mask;
LIST_HEAD(synclist, bufobj);
static struct synclist *syncer_workitem_pending;
/*
 * The sync_mtx protects:
 *	bo->bo_synclist
 *	sync_vnode_count
 *	syncer_delayno
 *	syncer_state
 *	syncer_workitem_pending
 *	syncer_worklist_len
 *	rushjob
 */
static struct mtx sync_mtx;
static struct cv sync_wakeup;

#define SYNCER_MAXDELAY		32
static int syncer_maxdelay = SYNCER_MAXDELAY;	/* maximum delay time */
static int syncdelay = 30;		/* max time to delay syncing data */
static int filedelay = 30;		/* time to delay syncing files */
SYSCTL_INT(_kern, OID_AUTO, filedelay, CTLFLAG_RW, &filedelay, 0,
    "Time to delay syncing files (in seconds)");
static int dirdelay = 29;		/* time to delay syncing directories */
SYSCTL_INT(_kern, OID_AUTO, dirdelay, CTLFLAG_RW, &dirdelay, 0,
    "Time to delay syncing directories (in seconds)");
static int metadelay = 28;		/* time to delay syncing metadata */
SYSCTL_INT(_kern, OID_AUTO, metadelay, CTLFLAG_RW, &metadelay, 0,
    "Time to delay syncing metadata (in seconds)");
static int rushjob;		/* number of slots to run ASAP */
static int stat_rush_requests;	/* number of times I/O speeded up */
SYSCTL_INT(_debug, OID_AUTO, rush_requests, CTLFLAG_RW, &stat_rush_requests, 0,
    "Number of times I/O speeded up (rush requests)");

/*
 * When shutting down the syncer, run it at four times normal speed.
 */
#define SYNCER_SHUTDOWN_SPEEDUP		4
static int sync_vnode_count;
static int syncer_worklist_len;
static enum { SYNCER_RUNNING, SYNCER_SHUTTING_DOWN, SYNCER_FINAL_DELAY }
    syncer_state;

/* Target for maximum number of vnodes. */
int desiredvnodes;
static int gapvnodes;		/* gap between wanted and desired */
static int vhiwat;		/* enough extras after expansion */
static int vlowat;		/* minimal extras before expansion */
static int vstir;		/* nonzero to stir non-free vnodes */
static volatile int vsmalltrigger = 8;	/* pref to keep if > this many pages */

static int
sysctl_update_desiredvnodes(SYSCTL_HANDLER_ARGS)
{
	int error, old_desiredvnodes;

	old_desiredvnodes = desiredvnodes;
	if ((error = sysctl_handle_int(oidp, arg1, arg2, req)) != 0)
		return (error);
	if (old_desiredvnodes != desiredvnodes) {
		wantfreevnodes = desiredvnodes / 4;
		/* XXX locking seems to be incomplete. */
		vfs_hash_changesize(desiredvnodes);
		cache_changesize(desiredvnodes);
	}
	return (0);
}

SYSCTL_PROC(_kern, KERN_MAXVNODES, maxvnodes,
    CTLTYPE_INT | CTLFLAG_MPSAFE | CTLFLAG_RW, &desiredvnodes, 0,
    sysctl_update_desiredvnodes, "I", "Target for maximum number of vnodes");
SYSCTL_ULONG(_kern, OID_AUTO, minvnodes, CTLFLAG_RW,
    &wantfreevnodes, 0, "Old name for vfs.wantfreevnodes (legacy)");
static int vnlru_nowhere;
SYSCTL_INT(_debug, OID_AUTO, vnlru_nowhere, CTLFLAG_RW,
    &vnlru_nowhere, 0, "Number of times the vnlru process ran without success");

static int
sysctl_try_reclaim_vnode(SYSCTL_HANDLER_ARGS)
{
	struct vnode *vp;
	struct nameidata nd;
	char *buf;
	unsigned long ndflags;
	int error;

	if (req->newptr == NULL)
		return (EINVAL);
	if (req->newlen > PATH_MAX)
		return (E2BIG);

	buf = malloc(PATH_MAX + 1, M_TEMP, M_WAITOK);
	error = SYSCTL_IN(req, buf, req->newlen);
	if (error != 0)
		goto out;

	buf[req->newlen] = '\0';

	ndflags = LOCKLEAF | NOFOLLOW | AUDITVNODE1 | NOCACHE | SAVENAME;
	NDINIT(&nd, LOOKUP, ndflags, UIO_SYSSPACE, buf, curthread);
	if ((error = namei(&nd)) != 0)
		goto out;
	vp = nd.ni_vp;

	if ((vp->v_iflag & VI_DOOMED) != 0) {
		/*
		 * This vnode is being recycled.  Return != 0 to let the caller
		 * know that the sysctl had no effect.  Return EAGAIN because a
		 * subsequent call will likely succeed (since namei will create
		 * a new vnode if necessary)
		 */
		error = EAGAIN;
		goto putvnode;
	}

	counter_u64_add(recycles_count, 1);
	vgone(vp);
putvnode:
	NDFREE(&nd, 0);
out:
	free(buf, M_TEMP);
	return (error);
}

static int
sysctl_ftry_reclaim_vnode(SYSCTL_HANDLER_ARGS)
{
	struct thread *td = curthread;
	struct vnode *vp;
	struct file *fp;
	int error;
	int fd;

	if (req->newptr == NULL)
		return (EBADF);

        error = sysctl_handle_int(oidp, &fd, 0, req);
        if (error != 0)
                return (error);
	error = getvnode(curthread, fd, &cap_fcntl_rights, &fp);
	if (error != 0)
		return (error);
	vp = fp->f_vnode;

	error = vn_lock(vp, LK_EXCLUSIVE);
	if (error != 0)
		goto drop;

	counter_u64_add(recycles_count, 1);
	vgone(vp);
	VOP_UNLOCK(vp, 0);
drop:
	fdrop(fp, td);
	return (error);
}

SYSCTL_PROC(_debug, OID_AUTO, try_reclaim_vnode,
    CTLTYPE_STRING | CTLFLAG_MPSAFE | CTLFLAG_WR, NULL, 0,
    sysctl_try_reclaim_vnode, "A", "Try to reclaim a vnode by its pathname");
SYSCTL_PROC(_debug, OID_AUTO, ftry_reclaim_vnode,
    CTLTYPE_INT | CTLFLAG_MPSAFE | CTLFLAG_WR, NULL, 0,
    sysctl_ftry_reclaim_vnode, "I",
    "Try to reclaim a vnode by its file descriptor");

/* Shift count for (uintptr_t)vp to initialize vp->v_hash. */
static int vnsz2log;

/*
 * Support for the bufobj clean & dirty pctrie.
 */
static void *
buf_trie_alloc(struct pctrie *ptree)
{

	return uma_zalloc(buf_trie_zone, M_NOWAIT);
}

static void
buf_trie_free(struct pctrie *ptree, void *node)
{

	uma_zfree(buf_trie_zone, node);
}
PCTRIE_DEFINE(BUF, buf, b_lblkno, buf_trie_alloc, buf_trie_free);

/*
 * Initialize the vnode management data structures.
 *
 * Reevaluate the following cap on the number of vnodes after the physical
 * memory size exceeds 512GB.  In the limit, as the physical memory size
 * grows, the ratio of the memory size in KB to vnodes approaches 64:1.
 */
#ifndef	MAXVNODES_MAX
#define	MAXVNODES_MAX	(512 * 1024 * 1024 / 64)	/* 8M */
#endif

/*
 * Initialize a vnode as it first enters the zone.
 */
static int
vnode_init(void *mem, int size, int flags)
{
	struct vnode *vp;

	vp = mem;
	bzero(vp, size);
	/*
	 * Setup locks.
	 */
	vp->v_vnlock = &vp->v_lock;
	mtx_init(&vp->v_interlock, "vnode interlock", NULL, MTX_DEF);
	/*
	 * By default, don't allow shared locks unless filesystems opt-in.
	 */
	lockinit(vp->v_vnlock, PVFS, "vnode", VLKTIMEOUT,
	    LK_NOSHARE | LK_IS_VNODE);
	/*
	 * Initialize bufobj.
	 */
	bufobj_init(&vp->v_bufobj, vp);
	/*
	 * Initialize namecache.
	 */
	LIST_INIT(&vp->v_cache_src);
	TAILQ_INIT(&vp->v_cache_dst);
	/*
	 * Initialize rangelocks.
	 */
	rangelock_init(&vp->v_rl);
	return (0);
}

/*
 * Free a vnode when it is cleared from the zone.
 */
static void
vnode_fini(void *mem, int size)
{
	struct vnode *vp;
	struct bufobj *bo;

	vp = mem;
	rangelock_destroy(&vp->v_rl);
	lockdestroy(vp->v_vnlock);
	mtx_destroy(&vp->v_interlock);
	bo = &vp->v_bufobj;
	rw_destroy(BO_LOCKPTR(bo));
}

/*
 * Provide the size of NFS nclnode and NFS fh for calculation of the
 * vnode memory consumption.  The size is specified directly to
 * eliminate dependency on NFS-private header.
 *
 * Other filesystems may use bigger or smaller (like UFS and ZFS)
 * private inode data, but the NFS-based estimation is ample enough.
 * Still, we care about differences in the size between 64- and 32-bit
 * platforms.
 *
 * Namecache structure size is heuristically
 * sizeof(struct namecache_ts) + CACHE_PATH_CUTOFF + 1.
 */
#ifdef _LP64
#define	NFS_NCLNODE_SZ	(528 + 64)
#define	NC_SZ		148
#else
#define	NFS_NCLNODE_SZ	(360 + 32)
#define	NC_SZ		92
#endif

static void
vntblinit(void *dummy __unused)
{
	u_int i;
	int physvnodes, virtvnodes;

	/*
	 * Desiredvnodes is a function of the physical memory size and the
	 * kernel's heap size.  Generally speaking, it scales with the
	 * physical memory size.  The ratio of desiredvnodes to the physical
	 * memory size is 1:16 until desiredvnodes exceeds 98,304.
	 * Thereafter, the
	 * marginal ratio of desiredvnodes to the physical memory size is
	 * 1:64.  However, desiredvnodes is limited by the kernel's heap
	 * size.  The memory required by desiredvnodes vnodes and vm objects
	 * must not exceed 1/10th of the kernel's heap size.
	 */
	physvnodes = maxproc + pgtok(vm_cnt.v_page_count) / 64 +
	    3 * min(98304 * 16, pgtok(vm_cnt.v_page_count)) / 64;
	virtvnodes = vm_kmem_size / (10 * (sizeof(struct vm_object) +
	    sizeof(struct vnode) + NC_SZ * ncsizefactor + NFS_NCLNODE_SZ));
	desiredvnodes = min(physvnodes, virtvnodes);
	if (desiredvnodes > MAXVNODES_MAX) {
		if (bootverbose)
			printf("Reducing kern.maxvnodes %d -> %d\n",
			    desiredvnodes, MAXVNODES_MAX);
		desiredvnodes = MAXVNODES_MAX;
	}
	wantfreevnodes = desiredvnodes / 4;
	mtx_init(&mntid_mtx, "mntid", NULL, MTX_DEF);
	TAILQ_INIT(&vnode_free_list);
	mtx_init(&vnode_free_list_mtx, "vnode_free_list", NULL, MTX_DEF);
	vnode_zone = uma_zcreate("VNODE", sizeof (struct vnode), NULL, NULL,
	    vnode_init, vnode_fini, UMA_ALIGN_PTR, 0);
	vnodepoll_zone = uma_zcreate("VNODEPOLL", sizeof (struct vpollinfo),
	    NULL, NULL, NULL, NULL, UMA_ALIGN_PTR, 0);
	/*
	 * Preallocate enough nodes to support one-per buf so that
	 * we can not fail an insert.  reassignbuf() callers can not
	 * tolerate the insertion failure.
	 */
	buf_trie_zone = uma_zcreate("BUF TRIE", pctrie_node_size(),
	    NULL, NULL, pctrie_zone_init, NULL, UMA_ALIGN_PTR, 
	    UMA_ZONE_NOFREE | UMA_ZONE_VM);
	uma_prealloc(buf_trie_zone, nbuf);

	vnodes_created = counter_u64_alloc(M_WAITOK);
	recycles_count = counter_u64_alloc(M_WAITOK);
	free_owe_inact = counter_u64_alloc(M_WAITOK);

	/*
	 * Initialize the filesystem syncer.
	 */
	syncer_workitem_pending = hashinit(syncer_maxdelay, M_VNODE,
	    &syncer_mask);
	syncer_maxdelay = syncer_mask + 1;
	mtx_init(&sync_mtx, "Syncer mtx", NULL, MTX_DEF);
	cv_init(&sync_wakeup, "syncer");
	for (i = 1; i <= sizeof(struct vnode); i <<= 1)
		vnsz2log++;
	vnsz2log--;
}
SYSINIT(vfs, SI_SUB_VFS, SI_ORDER_FIRST, vntblinit, NULL);


/*
 * Mark a mount point as busy. Used to synchronize access and to delay
 * unmounting. Eventually, mountlist_mtx is not released on failure.
 *
 * vfs_busy() is a custom lock, it can block the caller.
 * vfs_busy() only sleeps if the unmount is active on the mount point.
 * For a mountpoint mp, vfs_busy-enforced lock is before lock of any
 * vnode belonging to mp.
 *
 * Lookup uses vfs_busy() to traverse mount points.
 * root fs			var fs
 * / vnode lock		A	/ vnode lock (/var)		D
 * /var vnode lock	B	/log vnode lock(/var/log)	E
 * vfs_busy lock	C	vfs_busy lock			F
 *
 * Within each file system, the lock order is C->A->B and F->D->E.
 *
 * When traversing across mounts, the system follows that lock order:
 *
 *        C->A->B
 *              |
 *              +->F->D->E
 *
 * The lookup() process for namei("/var") illustrates the process:
 *  VOP_LOOKUP() obtains B while A is held
 *  vfs_busy() obtains a shared lock on F while A and B are held
 *  vput() releases lock on B
 *  vput() releases lock on A
 *  VFS_ROOT() obtains lock on D while shared lock on F is held
 *  vfs_unbusy() releases shared lock on F
 *  vn_lock() obtains lock on deadfs vnode vp_crossmp instead of A.
 *    Attempt to lock A (instead of vp_crossmp) while D is held would
 *    violate the global order, causing deadlocks.
 *
 * dounmount() locks B while F is drained.
 */
int
vfs_busy(struct mount *mp, int flags)
{

	MPASS((flags & ~MBF_MASK) == 0);
	CTR3(KTR_VFS, "%s: mp %p with flags %d", __func__, mp, flags);

	MNT_ILOCK(mp);
	MNT_REF(mp);
	/*
	 * If mount point is currently being unmounted, sleep until the
	 * mount point fate is decided.  If thread doing the unmounting fails,
	 * it will clear MNTK_UNMOUNT flag before waking us up, indicating
	 * that this mount point has survived the unmount attempt and vfs_busy
	 * should retry.  Otherwise the unmounter thread will set MNTK_REFEXPIRE
	 * flag in addition to MNTK_UNMOUNT, indicating that mount point is
	 * about to be really destroyed.  vfs_busy needs to release its
	 * reference on the mount point in this case and return with ENOENT,
	 * telling the caller that mount mount it tried to busy is no longer
	 * valid.
	 */
	while (mp->mnt_kern_flag & MNTK_UNMOUNT) {
		if (flags & MBF_NOWAIT || mp->mnt_kern_flag & MNTK_REFEXPIRE) {
			MNT_REL(mp);
			MNT_IUNLOCK(mp);
			CTR1(KTR_VFS, "%s: failed busying before sleeping",
			    __func__);
			return (ENOENT);
		}
		if (flags & MBF_MNTLSTLOCK)
			mtx_unlock(&mountlist_mtx);
		mp->mnt_kern_flag |= MNTK_MWAIT;
		msleep(mp, MNT_MTX(mp), PVFS | PDROP, "vfs_busy", 0);
		if (flags & MBF_MNTLSTLOCK)
			mtx_lock(&mountlist_mtx);
		MNT_ILOCK(mp);
	}
	if (flags & MBF_MNTLSTLOCK)
		mtx_unlock(&mountlist_mtx);
	mp->mnt_lockref++;
	MNT_IUNLOCK(mp);
	return (0);
}

/*
 * Free a busy filesystem.
 */
void
vfs_unbusy(struct mount *mp)
{

	CTR2(KTR_VFS, "%s: mp %p", __func__, mp);
	MNT_ILOCK(mp);
	MNT_REL(mp);
	KASSERT(mp->mnt_lockref > 0, ("negative mnt_lockref"));
	mp->mnt_lockref--;
	if (mp->mnt_lockref == 0 && (mp->mnt_kern_flag & MNTK_DRAINING) != 0) {
		MPASS(mp->mnt_kern_flag & MNTK_UNMOUNT);
		CTR1(KTR_VFS, "%s: waking up waiters", __func__);
		mp->mnt_kern_flag &= ~MNTK_DRAINING;
		wakeup(&mp->mnt_lockref);
	}
	MNT_IUNLOCK(mp);
}

/*
 * Lookup a mount point by filesystem identifier.
 */
struct mount *
vfs_getvfs(fsid_t *fsid)
{
	struct mount *mp;

	CTR2(KTR_VFS, "%s: fsid %p", __func__, fsid);
	mtx_lock(&mountlist_mtx);
	TAILQ_FOREACH(mp, &mountlist, mnt_list) {
		if (mp->mnt_stat.f_fsid.val[0] == fsid->val[0] &&
		    mp->mnt_stat.f_fsid.val[1] == fsid->val[1]) {
			vfs_ref(mp);
			mtx_unlock(&mountlist_mtx);
			return (mp);
		}
	}
	mtx_unlock(&mountlist_mtx);
	CTR2(KTR_VFS, "%s: lookup failed for %p id", __func__, fsid);
	return ((struct mount *) 0);
}

/*
 * Lookup a mount point by filesystem identifier, busying it before
 * returning.
 *
 * To avoid congestion on mountlist_mtx, implement simple direct-mapped
 * cache for popular filesystem identifiers.  The cache is lockess, using
 * the fact that struct mount's are never freed.  In worst case we may
 * get pointer to unmounted or even different filesystem, so we have to
 * check what we got, and go slow way if so.
 */
struct mount *
vfs_busyfs(fsid_t *fsid)
{
#define	FSID_CACHE_SIZE	256
	typedef struct mount * volatile vmp_t;
	static vmp_t cache[FSID_CACHE_SIZE];
	struct mount *mp;
	int error;
	uint32_t hash;

	CTR2(KTR_VFS, "%s: fsid %p", __func__, fsid);
	hash = fsid->val[0] ^ fsid->val[1];
	hash = (hash >> 16 ^ hash) & (FSID_CACHE_SIZE - 1);
	mp = cache[hash];
	if (mp == NULL ||
	    mp->mnt_stat.f_fsid.val[0] != fsid->val[0] ||
	    mp->mnt_stat.f_fsid.val[1] != fsid->val[1])
		goto slow;
	if (vfs_busy(mp, 0) != 0) {
		cache[hash] = NULL;
		goto slow;
	}
	if (mp->mnt_stat.f_fsid.val[0] == fsid->val[0] &&
	    mp->mnt_stat.f_fsid.val[1] == fsid->val[1])
		return (mp);
	else
	    vfs_unbusy(mp);

slow:
	mtx_lock(&mountlist_mtx);
	TAILQ_FOREACH(mp, &mountlist, mnt_list) {
		if (mp->mnt_stat.f_fsid.val[0] == fsid->val[0] &&
		    mp->mnt_stat.f_fsid.val[1] == fsid->val[1]) {
			error = vfs_busy(mp, MBF_MNTLSTLOCK);
			if (error) {
				cache[hash] = NULL;
				mtx_unlock(&mountlist_mtx);
				return (NULL);
			}
			cache[hash] = mp;
			return (mp);
		}
	}
	CTR2(KTR_VFS, "%s: lookup failed for %p id", __func__, fsid);
	mtx_unlock(&mountlist_mtx);
	return ((struct mount *) 0);
}

/*
 * Check if a user can access privileged mount options.
 */
int
vfs_suser(struct mount *mp, struct thread *td)
{
	int error;

	if (jailed(td->td_ucred)) {
		/*
		 * If the jail of the calling thread lacks permission for
		 * this type of file system, deny immediately.
		 */
		if (!prison_allow(td->td_ucred, mp->mnt_vfc->vfc_prison_flag))
			return (EPERM);

		/*
		 * If the file system was mounted outside the jail of the
		 * calling thread, deny immediately.
		 */
		if (prison_check(td->td_ucred, mp->mnt_cred) != 0)
			return (EPERM);
	}

	/*
	 * If file system supports delegated administration, we don't check
	 * for the PRIV_VFS_MOUNT_OWNER privilege - it will be better verified
	 * by the file system itself.
	 * If this is not the user that did original mount, we check for
	 * the PRIV_VFS_MOUNT_OWNER privilege.
	 */
	if (!(mp->mnt_vfc->vfc_flags & VFCF_DELEGADMIN) &&
	    mp->mnt_cred->cr_uid != td->td_ucred->cr_uid) {
		if ((error = priv_check(td, PRIV_VFS_MOUNT_OWNER)) != 0)
			return (error);
	}
	return (0);
}

/*
 * Get a new unique fsid.  Try to make its val[0] unique, since this value
 * will be used to create fake device numbers for stat().  Also try (but
 * not so hard) make its val[0] unique mod 2^16, since some emulators only
 * support 16-bit device numbers.  We end up with unique val[0]'s for the
 * first 2^16 calls and unique val[0]'s mod 2^16 for the first 2^8 calls.
 *
 * Keep in mind that several mounts may be running in parallel.  Starting
 * the search one past where the previous search terminated is both a
 * micro-optimization and a defense against returning the same fsid to
 * different mounts.
 */
void
vfs_getnewfsid(struct mount *mp)
{
	static uint16_t mntid_base;
	struct mount *nmp;
	fsid_t tfsid;
	int mtype;

	CTR2(KTR_VFS, "%s: mp %p", __func__, mp);
	mtx_lock(&mntid_mtx);
	mtype = mp->mnt_vfc->vfc_typenum;
	tfsid.val[1] = mtype;
	mtype = (mtype & 0xFF) << 24;
	for (;;) {
		tfsid.val[0] = makedev(255,
		    mtype | ((mntid_base & 0xFF00) << 8) | (mntid_base & 0xFF));
		mntid_base++;
		if ((nmp = vfs_getvfs(&tfsid)) == NULL)
			break;
		vfs_rel(nmp);
	}
	mp->mnt_stat.f_fsid.val[0] = tfsid.val[0];
	mp->mnt_stat.f_fsid.val[1] = tfsid.val[1];
	mtx_unlock(&mntid_mtx);
}

/*
 * Knob to control the precision of file timestamps:
 *
 *   0 = seconds only; nanoseconds zeroed.
 *   1 = seconds and nanoseconds, accurate within 1/HZ.
 *   2 = seconds and nanoseconds, truncated to microseconds.
 * >=3 = seconds and nanoseconds, maximum precision.
 */
enum { TSP_SEC, TSP_HZ, TSP_USEC, TSP_NSEC };

static int timestamp_precision = TSP_USEC;
SYSCTL_INT(_vfs, OID_AUTO, timestamp_precision, CTLFLAG_RW,
    &timestamp_precision, 0, "File timestamp precision (0: seconds, "
    "1: sec + ns accurate to 1/HZ, 2: sec + ns truncated to us, "
    "3+: sec + ns (max. precision))");

/*
 * Get a current timestamp.
 */
void
vfs_timestamp(struct timespec *tsp)
{
	struct timeval tv;

	switch (timestamp_precision) {
	case TSP_SEC:
		tsp->tv_sec = time_second;
		tsp->tv_nsec = 0;
		break;
	case TSP_HZ:
		getnanotime(tsp);
		break;
	case TSP_USEC:
		microtime(&tv);
		TIMEVAL_TO_TIMESPEC(&tv, tsp);
		break;
	case TSP_NSEC:
	default:
		nanotime(tsp);
		break;
	}
}

/*
 * Set vnode attributes to VNOVAL
 */
void
vattr_null(struct vattr *vap)
{

	vap->va_type = VNON;
	vap->va_size = VNOVAL;
	vap->va_bytes = VNOVAL;
	vap->va_mode = VNOVAL;
	vap->va_nlink = VNOVAL;
	vap->va_uid = VNOVAL;
	vap->va_gid = VNOVAL;
	vap->va_fsid = VNOVAL;
	vap->va_fileid = VNOVAL;
	vap->va_blocksize = VNOVAL;
	vap->va_rdev = VNOVAL;
	vap->va_atime.tv_sec = VNOVAL;
	vap->va_atime.tv_nsec = VNOVAL;
	vap->va_mtime.tv_sec = VNOVAL;
	vap->va_mtime.tv_nsec = VNOVAL;
	vap->va_ctime.tv_sec = VNOVAL;
	vap->va_ctime.tv_nsec = VNOVAL;
	vap->va_birthtime.tv_sec = VNOVAL;
	vap->va_birthtime.tv_nsec = VNOVAL;
	vap->va_flags = VNOVAL;
	vap->va_gen = VNOVAL;
	vap->va_vaflags = 0;
}

/*
 * This routine is called when we have too many vnodes.  It attempts
 * to free <count> vnodes and will potentially free vnodes that still
 * have VM backing store (VM backing store is typically the cause
 * of a vnode blowout so we want to do this).  Therefore, this operation
 * is not considered cheap.
 *
 * A number of conditions may prevent a vnode from being reclaimed.
 * the buffer cache may have references on the vnode, a directory
 * vnode may still have references due to the namei cache representing
 * underlying files, or the vnode may be in active use.   It is not
 * desirable to reuse such vnodes.  These conditions may cause the
 * number of vnodes to reach some minimum value regardless of what
 * you set kern.maxvnodes to.  Do not set kern.maxvnodes too low.
 *
 * @param mp		 Try to reclaim vnodes from this mountpoint
 * @param reclaim_nc_src Only reclaim directories with outgoing namecache
 * 			 entries if this argument is strue
<<<<<<< HEAD
 * @param reclaim_free	 Only reclaim free vnodes if this is set.
=======
 * @param trigger	 Only reclaim vnodes with fewer than this many resident
 *			 pages.
>>>>>>> e7d8ebc8
 * @return		 The number of vnodes that were reclaimed.
 */
static int
vlrureclaim(struct mount *mp, bool reclaim_nc_src, int trigger)
{
	struct vnode *vp;
	int count, done, target;

	done = 0;
	vn_start_write(NULL, &mp, V_WAIT);
	MNT_ILOCK(mp);
	count = mp->mnt_nvnodelistsize;
	target = count * (int64_t)gapvnodes / imax(desiredvnodes, 1);
	target = target / 10 + 1;
	while (count != 0 && done < target) {
		vp = TAILQ_FIRST(&mp->mnt_nvnodelist);
		while (vp != NULL && vp->v_type == VMARKER)
			vp = TAILQ_NEXT(vp, v_nmntvnodes);
		if (vp == NULL)
			break;
		/*
		 * XXX LRU is completely broken for non-free vnodes.  First
		 * by calling here in mountpoint order, then by moving
		 * unselected vnodes to the end here, and most grossly by
		 * removing the vlruvp() function that was supposed to
		 * maintain the order.  (This function was born broken
		 * since syncer problems prevented it doing anything.)  The
		 * order is closer to LRC (C = Created).
		 *
		 * LRU reclaiming of vnodes seems to have last worked in
		 * FreeBSD-3 where LRU wasn't mentioned under any spelling.
		 * Then there was no hold count, and inactive vnodes were
		 * simply put on the free list in LRU order.  The separate
		 * lists also break LRU.  We prefer to reclaim from the
		 * free list for technical reasons.  This tends to thrash
		 * the free list to keep very unrecently used held vnodes.
		 * The problem is mitigated by keeping the free list large.
		 */
		TAILQ_REMOVE(&mp->mnt_nvnodelist, vp, v_nmntvnodes);
		TAILQ_INSERT_TAIL(&mp->mnt_nvnodelist, vp, v_nmntvnodes);
		--count;
		if (!VI_TRYLOCK(vp))
			goto next_iter;
		/*
		 * If it's been deconstructed already, it's still
		 * referenced, or it exceeds the trigger, skip it.
		 * Also skip free vnodes.  We are trying to make space
		 * to expand the free list, not reduce it.
		 */
		if (vp->v_usecount ||
		    (!reclaim_nc_src && !LIST_EMPTY(&vp->v_cache_src)) ||
		    ((vp->v_iflag & VI_FREE) != 0) ||
		    (vp->v_iflag & VI_DOOMED) != 0 || (vp->v_object != NULL &&
		    vp->v_object->resident_page_count > trigger)) {
			VI_UNLOCK(vp);
			goto next_iter;
		}
		MNT_IUNLOCK(mp);
		vholdl(vp);
		if (VOP_LOCK(vp, LK_INTERLOCK|LK_EXCLUSIVE|LK_NOWAIT)) {
			vdrop(vp);
			goto next_iter_mntunlocked;
		}
		VI_LOCK(vp);
		/*
		 * v_usecount may have been bumped after VOP_LOCK() dropped
		 * the vnode interlock and before it was locked again.
		 *
		 * It is not necessary to recheck VI_DOOMED because it can
		 * only be set by another thread that holds both the vnode
		 * lock and vnode interlock.  If another thread has the
		 * vnode lock before we get to VOP_LOCK() and obtains the
		 * vnode interlock after VOP_LOCK() drops the vnode
		 * interlock, the other thread will be unable to drop the
		 * vnode lock before our VOP_LOCK() call fails.
		 */
		if (vp->v_usecount ||
		    (!reclaim_nc_src && !LIST_EMPTY(&vp->v_cache_src)) ||
		    (vp->v_iflag & VI_FREE) != 0 ||
		    (vp->v_object != NULL &&
		    vp->v_object->resident_page_count > trigger)) {
			VOP_UNLOCK(vp, LK_INTERLOCK);
			vdrop(vp);
			goto next_iter_mntunlocked;
		}
		KASSERT((vp->v_iflag & VI_DOOMED) == 0,
		    ("VI_DOOMED unexpectedly detected in vlrureclaim()"));
		counter_u64_add(recycles_count, 1);
		vgonel(vp);
		VOP_UNLOCK(vp, 0);
		vdropl(vp);
		done++;
next_iter_mntunlocked:
		if (!should_yield())
			goto relock_mnt;
		goto yield;
next_iter:
		if (!should_yield())
			continue;
		MNT_IUNLOCK(mp);
yield:
		kern_yield(PRI_USER);
relock_mnt:
		MNT_ILOCK(mp);
	}
	MNT_IUNLOCK(mp);
	vn_finished_write(mp);
	return done;
}

static int max_vnlru_free = 10000; /* limit on vnode free requests per call */
SYSCTL_INT(_debug, OID_AUTO, max_vnlru_free, CTLFLAG_RW, &max_vnlru_free,
    0,
    "limit on vnode free requests per call to the vnlru_free routine");

/*
 * Attempt to reduce the free list by the requested amount.
 */
static void
vnlru_free_locked(int count, struct vfsops *mnt_op)
{
	struct vnode *vp;
	struct mount *mp;
	bool tried_batches;

	tried_batches = false;
	mtx_assert(&vnode_free_list_mtx, MA_OWNED);
	if (count > max_vnlru_free)
		count = max_vnlru_free;
	for (; count > 0; count--) {
		vp = TAILQ_FIRST(&vnode_free_list);
		/*
		 * The list can be modified while the free_list_mtx
		 * has been dropped and vp could be NULL here.
		 */
		if (vp == NULL) {
			if (tried_batches)
				break;
			mtx_unlock(&vnode_free_list_mtx);
			vnlru_return_batches(mnt_op);
			tried_batches = true;
			mtx_lock(&vnode_free_list_mtx);
			continue;
		}

		VNASSERT(vp->v_op != NULL, vp,
		    ("vnlru_free: vnode already reclaimed."));
		KASSERT((vp->v_iflag & VI_FREE) != 0,
		    ("Removing vnode not on freelist"));
		KASSERT((vp->v_iflag & VI_ACTIVE) == 0,
		    ("Mangling active vnode"));
		TAILQ_REMOVE(&vnode_free_list, vp, v_actfreelist);

		/*
		 * Don't recycle if our vnode is from different type
		 * of mount point.  Note that mp is type-safe, the
		 * check does not reach unmapped address even if
		 * vnode is reclaimed.
		 * Don't recycle if we can't get the interlock without
		 * blocking.
		 */
		if ((mnt_op != NULL && (mp = vp->v_mount) != NULL &&
		    mp->mnt_op != mnt_op) || !VI_TRYLOCK(vp)) {
			TAILQ_INSERT_TAIL(&vnode_free_list, vp, v_actfreelist);
			continue;
		}
		VNASSERT((vp->v_iflag & VI_FREE) != 0 && vp->v_holdcnt == 0,
		    vp, ("vp inconsistent on freelist"));

		/*
		 * The clear of VI_FREE prevents activation of the
		 * vnode.  There is no sense in putting the vnode on
		 * the mount point active list, only to remove it
		 * later during recycling.  Inline the relevant part
		 * of vholdl(), to avoid triggering assertions or
		 * activating.
		 */
		freevnodes--;
		vp->v_iflag &= ~VI_FREE;
		VNODE_REFCOUNT_FENCE_REL();
		refcount_acquire(&vp->v_holdcnt);

		mtx_unlock(&vnode_free_list_mtx);
		VI_UNLOCK(vp);
		vtryrecycle(vp);
		/*
		 * If the recycled succeeded this vdrop will actually free
		 * the vnode.  If not it will simply place it back on
		 * the free list.
		 */
		vdrop(vp);
		mtx_lock(&vnode_free_list_mtx);
	}
}

void
vnlru_free(int count, struct vfsops *mnt_op)
{

	mtx_lock(&vnode_free_list_mtx);
	vnlru_free_locked(count, mnt_op);
	mtx_unlock(&vnode_free_list_mtx);
}


/* XXX some names and initialization are bad for limits and watermarks. */
static int
vspace(void)
{
	int space;

	gapvnodes = imax(desiredvnodes - wantfreevnodes, 100);
	vhiwat = gapvnodes / 11; /* 9% -- just under the 10% in vlrureclaim() */
	vlowat = vhiwat / 2;
	if (numvnodes > desiredvnodes)
		return (0);
	space = desiredvnodes - numvnodes;
	if (freevnodes > wantfreevnodes)
		space += freevnodes - wantfreevnodes;
	return (space);
}

static void
vnlru_return_batch_locked(struct mount *mp)
{
	struct vnode *vp;

	mtx_assert(&mp->mnt_listmtx, MA_OWNED);

	if (mp->mnt_tmpfreevnodelistsize == 0)
		return;

	TAILQ_FOREACH(vp, &mp->mnt_tmpfreevnodelist, v_actfreelist) {
		VNASSERT((vp->v_mflag & VMP_TMPMNTFREELIST) != 0, vp,
		    ("vnode without VMP_TMPMNTFREELIST on mnt_tmpfreevnodelist"));
		vp->v_mflag &= ~VMP_TMPMNTFREELIST;
	}
	mtx_lock(&vnode_free_list_mtx);
	TAILQ_CONCAT(&vnode_free_list, &mp->mnt_tmpfreevnodelist, v_actfreelist);
	freevnodes += mp->mnt_tmpfreevnodelistsize;
	mtx_unlock(&vnode_free_list_mtx);
	mp->mnt_tmpfreevnodelistsize = 0;
}

static void
vnlru_return_batch(struct mount *mp)
{

	mtx_lock(&mp->mnt_listmtx);
	vnlru_return_batch_locked(mp);
	mtx_unlock(&mp->mnt_listmtx);
}

static void
vnlru_return_batches(struct vfsops *mnt_op)
{
	struct mount *mp, *nmp;
	bool need_unbusy;

	mtx_lock(&mountlist_mtx);
	for (mp = TAILQ_FIRST(&mountlist); mp != NULL; mp = nmp) {
		need_unbusy = false;
		if (mnt_op != NULL && mp->mnt_op != mnt_op)
			goto next;
		if (mp->mnt_tmpfreevnodelistsize == 0)
			goto next;
		if (vfs_busy(mp, MBF_NOWAIT | MBF_MNTLSTLOCK) == 0) {
			vnlru_return_batch(mp);
			need_unbusy = true;
			mtx_lock(&mountlist_mtx);
		}
next:
		nmp = TAILQ_NEXT(mp, mnt_list);
		if (need_unbusy)
			vfs_unbusy(mp);
	}
	mtx_unlock(&mountlist_mtx);
}

/*
 * Attempt to recycle vnodes in a context that is always safe to block.
 * Calling vlrurecycle() from the bowels of filesystem code has some
 * interesting deadlock problems.
 */
static struct proc *vnlruproc;
static int vnlruproc_sig;

static void
vnlru_proc(void)
{
	struct mount *mp, *nmp;
	unsigned long onumvnodes;
	int done, force, trigger, usevnodes;
	bool reclaim_nc_src;

	EVENTHANDLER_REGISTER(shutdown_pre_sync, kproc_shutdown, vnlruproc,
	    SHUTDOWN_PRI_FIRST);

	force = 0;
	for (;;) {
		kproc_suspend_check(vnlruproc);
		mtx_lock(&vnode_free_list_mtx);
		/*
		 * If numvnodes is too large (due to desiredvnodes being
		 * adjusted using its sysctl, or emergency growth), first
		 * try to reduce it by discarding from the free list.
		 */
		if (numvnodes > desiredvnodes)
			vnlru_free_locked(numvnodes - desiredvnodes, NULL);
		/*
		 * Sleep if the vnode cache is in a good state.  This is
		 * when it is not over-full and has space for about a 4%
		 * or 9% expansion (by growing its size or inexcessively
		 * reducing its free list).  Otherwise, try to reclaim
		 * space for a 10% expansion.
		 */
		if (vstir && force == 0) {
			force = 1;
			vstir = 0;
		}
		if (vspace() >= vlowat && force == 0) {
			vnlruproc_sig = 0;
			wakeup(&vnlruproc_sig);
			msleep(vnlruproc, &vnode_free_list_mtx,
			    PVFS|PDROP, "vlruwt", hz);
			continue;
		}
		mtx_unlock(&vnode_free_list_mtx);
		done = 0;
		onumvnodes = numvnodes;
		/*
		 * Calculate parameters for recycling.  These are the same
		 * throughout the loop to give some semblance of fairness.
		 * The trigger point is to avoid recycling vnodes with lots
		 * of resident pages.  We aren't trying to free memory; we
		 * are trying to recycle or at least free vnodes.
		 */
		if (numvnodes <= desiredvnodes)
			usevnodes = numvnodes - freevnodes;
		else
			usevnodes = numvnodes;
		if (usevnodes <= 0)
			usevnodes = 1;
		/*
		 * The trigger value is is chosen to give a conservatively
		 * large value to ensure that it alone doesn't prevent
		 * making progress.  The value can easily be so large that
		 * it is effectively infinite in some congested and
		 * misconfigured cases, and this is necessary.  Normally
		 * it is about 8 to 100 (pages), which is quite large.
		 */
		trigger = vm_cnt.v_page_count * 2 / usevnodes;
		if (force < 2)
			trigger = vsmalltrigger;
		reclaim_nc_src = force >= 3;
		mtx_lock(&mountlist_mtx);
		for (mp = TAILQ_FIRST(&mountlist); mp != NULL; mp = nmp) {
			if (vfs_busy(mp, MBF_NOWAIT | MBF_MNTLSTLOCK)) {
				nmp = TAILQ_NEXT(mp, mnt_list);
				continue;
			}
			done += vlrureclaim(mp, reclaim_nc_src, trigger);
			mtx_lock(&mountlist_mtx);
			nmp = TAILQ_NEXT(mp, mnt_list);
			vfs_unbusy(mp);
		}
		mtx_unlock(&mountlist_mtx);
		if (onumvnodes > desiredvnodes && numvnodes <= desiredvnodes)
			uma_reclaim();
		if (done == 0) {
			if (force == 0 || force == 1) {
				force = 2;
				continue;
			}
			if (force == 2) {
				force = 3;
				continue;
			}
			force = 0;
			vnlru_nowhere++;
			tsleep(vnlruproc, PPAUSE, "vlrup", hz * 3);
		} else
			kern_yield(PRI_USER);
		/*
		 * After becoming active to expand above low water, keep
		 * active until above high water.
		 */
		force = vspace() < vhiwat;
	}
}

static struct kproc_desc vnlru_kp = {
	"vnlru",
	vnlru_proc,
	&vnlruproc
};
SYSINIT(vnlru, SI_SUB_KTHREAD_UPDATE, SI_ORDER_FIRST, kproc_start,
    &vnlru_kp);
 
/*
 * Routines having to do with the management of the vnode table.
 */

/*
 * Try to recycle a freed vnode.  We abort if anyone picks up a reference
 * before we actually vgone().  This function must be called with the vnode
 * held to prevent the vnode from being returned to the free list midway
 * through vgone().
 */
static int
vtryrecycle(struct vnode *vp)
{
	struct mount *vnmp;

	CTR2(KTR_VFS, "%s: vp %p", __func__, vp);
	VNASSERT(vp->v_holdcnt, vp,
	    ("vtryrecycle: Recycling vp %p without a reference.", vp));
	/*
	 * This vnode may found and locked via some other list, if so we
	 * can't recycle it yet.
	 */
	if (VOP_LOCK(vp, LK_EXCLUSIVE | LK_NOWAIT) != 0) {
		CTR2(KTR_VFS,
		    "%s: impossible to recycle, vp %p lock is already held",
		    __func__, vp);
		return (EWOULDBLOCK);
	}
	/*
	 * Don't recycle if its filesystem is being suspended.
	 */
	if (vn_start_write(vp, &vnmp, V_NOWAIT) != 0) {
		VOP_UNLOCK(vp, 0);
		CTR2(KTR_VFS,
		    "%s: impossible to recycle, cannot start the write for %p",
		    __func__, vp);
		return (EBUSY);
	}
	/*
	 * If we got this far, we need to acquire the interlock and see if
	 * anyone picked up this vnode from another list.  If not, we will
	 * mark it with DOOMED via vgonel() so that anyone who does find it
	 * will skip over it.
	 */
	VI_LOCK(vp);
	if (vp->v_usecount) {
		VOP_UNLOCK(vp, LK_INTERLOCK);
		vn_finished_write(vnmp);
		CTR2(KTR_VFS,
		    "%s: impossible to recycle, %p is already referenced",
		    __func__, vp);
		return (EBUSY);
	}
	if ((vp->v_iflag & VI_DOOMED) == 0) {
		counter_u64_add(recycles_count, 1);
		vgonel(vp);
	}
	VOP_UNLOCK(vp, LK_INTERLOCK);
	vn_finished_write(vnmp);
	return (0);
}

static void
vcheckspace(void)
{

	if (vspace() < vlowat && vnlruproc_sig == 0) {
		vnlruproc_sig = 1;
		wakeup(vnlruproc);
	}
}

/*
 * Wait if necessary for space for a new vnode.
 */
static int
getnewvnode_wait(int suspended)
{

	mtx_assert(&vnode_free_list_mtx, MA_OWNED);
	if (numvnodes >= desiredvnodes) {
		if (suspended) {
			/*
			 * The file system is being suspended.  We cannot
			 * risk a deadlock here, so allow allocation of
			 * another vnode even if this would give too many.
			 */
			return (0);
		}
		if (vnlruproc_sig == 0) {
			vnlruproc_sig = 1;	/* avoid unnecessary wakeups */
			wakeup(vnlruproc);
		}
		msleep(&vnlruproc_sig, &vnode_free_list_mtx, PVFS,
		    "vlruwk", hz);
	}
	/* Post-adjust like the pre-adjust in getnewvnode(). */
	if (numvnodes + 1 > desiredvnodes && freevnodes > 1)
		vnlru_free_locked(1, NULL);
	return (numvnodes >= desiredvnodes ? ENFILE : 0);
}

/*
 * This hack is fragile, and probably not needed any more now that the
 * watermark handling works.
 */
void
getnewvnode_reserve(u_int count)
{
	struct thread *td;

	/* Pre-adjust like the pre-adjust in getnewvnode(), with any count. */
	/* XXX no longer so quick, but this part is not racy. */
	mtx_lock(&vnode_free_list_mtx);
	if (numvnodes + count > desiredvnodes && freevnodes > wantfreevnodes)
		vnlru_free_locked(ulmin(numvnodes + count - desiredvnodes,
		    freevnodes - wantfreevnodes), NULL);
	mtx_unlock(&vnode_free_list_mtx);

	td = curthread;
	/* First try to be quick and racy. */
	if (atomic_fetchadd_long(&numvnodes, count) + count <= desiredvnodes) {
		td->td_vp_reserv += count;
		vcheckspace();	/* XXX no longer so quick, but more racy */
		return;
	} else
		atomic_subtract_long(&numvnodes, count);

	mtx_lock(&vnode_free_list_mtx);
	while (count > 0) {
		if (getnewvnode_wait(0) == 0) {
			count--;
			td->td_vp_reserv++;
			atomic_add_long(&numvnodes, 1);
		}
	}
	vcheckspace();
	mtx_unlock(&vnode_free_list_mtx);
}

/*
 * This hack is fragile, especially if desiredvnodes or wantvnodes are
 * misconfgured or changed significantly.  Reducing desiredvnodes below
 * the reserved amount should cause bizarre behaviour like reducing it
 * below the number of active vnodes -- the system will try to reduce
 * numvnodes to match, but should fail, so the subtraction below should
 * not overflow.
 */
void
getnewvnode_drop_reserve(void)
{
	struct thread *td;

	td = curthread;
	atomic_subtract_long(&numvnodes, td->td_vp_reserv);
	td->td_vp_reserv = 0;
}

/*
 * Return the next vnode from the free list.
 */
int
getnewvnode(const char *tag, struct mount *mp, struct vop_vector *vops,
    struct vnode **vpp)
{
	struct vnode *vp;
	struct thread *td;
	struct lock_object *lo;
	static int cyclecount;
	int error __unused;

	CTR3(KTR_VFS, "%s: mp %p with tag %s", __func__, mp, tag);
	vp = NULL;
	td = curthread;
	if (td->td_vp_reserv > 0) {
		td->td_vp_reserv -= 1;
		goto alloc;
	}
	mtx_lock(&vnode_free_list_mtx);
	if (numvnodes < desiredvnodes)
		cyclecount = 0;
	else if (cyclecount++ >= freevnodes) {
		cyclecount = 0;
		vstir = 1;
	}
	/*
	 * Grow the vnode cache if it will not be above its target max
	 * after growing.  Otherwise, if the free list is nonempty, try
	 * to reclaim 1 item from it before growing the cache (possibly
	 * above its target max if the reclamation failed or is delayed).
	 * Otherwise, wait for some space.  In all cases, schedule
	 * vnlru_proc() if we are getting short of space.  The watermarks
	 * should be chosen so that we never wait or even reclaim from
	 * the free list to below its target minimum.
	 */
	if (numvnodes + 1 <= desiredvnodes)
		;
	else if (freevnodes > 0)
		vnlru_free_locked(1, NULL);
	else {
		error = getnewvnode_wait(mp != NULL && (mp->mnt_kern_flag &
		    MNTK_SUSPEND));
#if 0	/* XXX Not all VFS_VGET/ffs_vget callers check returns. */
		if (error != 0) {
			mtx_unlock(&vnode_free_list_mtx);
			return (error);
		}
#endif
	}
	vcheckspace();
	atomic_add_long(&numvnodes, 1);
	mtx_unlock(&vnode_free_list_mtx);
alloc:
	counter_u64_add(vnodes_created, 1);
	vp = (struct vnode *) uma_zalloc(vnode_zone, M_WAITOK);
	/*
	 * Locks are given the generic name "vnode" when created.
	 * Follow the historic practice of using the filesystem
	 * name when they allocated, e.g., "zfs", "ufs", "nfs, etc.
	 *
	 * Locks live in a witness group keyed on their name. Thus,
	 * when a lock is renamed, it must also move from the witness
	 * group of its old name to the witness group of its new name.
	 *
	 * The change only needs to be made when the vnode moves
	 * from one filesystem type to another. We ensure that each
	 * filesystem use a single static name pointer for its tag so
	 * that we can compare pointers rather than doing a strcmp().
	 */
	lo = &vp->v_vnlock->lock_object;
	if (lo->lo_name != tag) {
		lo->lo_name = tag;
		WITNESS_DESTROY(lo);
		WITNESS_INIT(lo, tag);
	}
	/*
	 * By default, don't allow shared locks unless filesystems opt-in.
	 */
	vp->v_vnlock->lock_object.lo_flags |= LK_NOSHARE;
	/*
	 * Finalize various vnode identity bits.
	 */
	KASSERT(vp->v_object == NULL, ("stale v_object %p", vp));
	KASSERT(vp->v_lockf == NULL, ("stale v_lockf %p", vp));
	KASSERT(vp->v_pollinfo == NULL, ("stale v_pollinfo %p", vp));
	vp->v_type = VNON;
	vp->v_tag = tag;
	vp->v_op = vops;
	v_init_counters(vp);
	vp->v_bufobj.bo_ops = &buf_ops_bio;
#ifdef DIAGNOSTIC
	if (mp == NULL && vops != &dead_vnodeops)
		printf("NULL mp in getnewvnode(9), tag %s\n", tag);
#endif
#ifdef MAC
	mac_vnode_init(vp);
	if (mp != NULL && (mp->mnt_flag & MNT_MULTILABEL) == 0)
		mac_vnode_associate_singlelabel(mp, vp);
#endif
	if (mp != NULL) {
		vp->v_bufobj.bo_bsize = mp->mnt_stat.f_iosize;
		if ((mp->mnt_kern_flag & MNTK_NOKNOTE) != 0)
			vp->v_vflag |= VV_NOKNOTE;
	}

	/*
	 * For the filesystems which do not use vfs_hash_insert(),
	 * still initialize v_hash to have vfs_hash_index() useful.
	 * E.g., nullfs uses vfs_hash_index() on the lower vnode for
	 * its own hashing.
	 */
	vp->v_hash = (uintptr_t)vp >> vnsz2log;

	*vpp = vp;
	return (0);
}

/*
 * Delete from old mount point vnode list, if on one.
 */
static void
delmntque(struct vnode *vp)
{
	struct mount *mp;
	int active;

	mp = vp->v_mount;
	if (mp == NULL)
		return;
	MNT_ILOCK(mp);
	VI_LOCK(vp);
	KASSERT(mp->mnt_activevnodelistsize <= mp->mnt_nvnodelistsize,
	    ("Active vnode list size %d > Vnode list size %d",
	     mp->mnt_activevnodelistsize, mp->mnt_nvnodelistsize));
	active = vp->v_iflag & VI_ACTIVE;
	vp->v_iflag &= ~VI_ACTIVE;
	if (active) {
		mtx_lock(&mp->mnt_listmtx);
		TAILQ_REMOVE(&mp->mnt_activevnodelist, vp, v_actfreelist);
		mp->mnt_activevnodelistsize--;
		mtx_unlock(&mp->mnt_listmtx);
	}
	vp->v_mount = NULL;
	VI_UNLOCK(vp);
	VNASSERT(mp->mnt_nvnodelistsize > 0, vp,
		("bad mount point vnode list size"));
	TAILQ_REMOVE(&mp->mnt_nvnodelist, vp, v_nmntvnodes);
	mp->mnt_nvnodelistsize--;
	MNT_REL(mp);
	MNT_IUNLOCK(mp);
}

static void
insmntque_stddtr(struct vnode *vp, void *dtr_arg)
{

	vp->v_data = NULL;
	vp->v_op = &dead_vnodeops;
	vgone(vp);
	vput(vp);
}

/*
 * Insert into list of vnodes for the new mount point, if available.
 */
int
insmntque1(struct vnode *vp, struct mount *mp,
	void (*dtr)(struct vnode *, void *), void *dtr_arg)
{

	KASSERT(vp->v_mount == NULL,
		("insmntque: vnode already on per mount vnode list"));
	VNASSERT(mp != NULL, vp, ("Don't call insmntque(foo, NULL)"));
	ASSERT_VOP_ELOCKED(vp, "insmntque: non-locked vp");

	/*
	 * We acquire the vnode interlock early to ensure that the
	 * vnode cannot be recycled by another process releasing a
	 * holdcnt on it before we get it on both the vnode list
	 * and the active vnode list. The mount mutex protects only
	 * manipulation of the vnode list and the vnode freelist
	 * mutex protects only manipulation of the active vnode list.
	 * Hence the need to hold the vnode interlock throughout.
	 */
	MNT_ILOCK(mp);
	VI_LOCK(vp);
	if (((mp->mnt_kern_flag & MNTK_NOINSMNTQ) != 0 &&
	    ((mp->mnt_kern_flag & MNTK_UNMOUNTF) != 0 ||
	    mp->mnt_nvnodelistsize == 0)) &&
	    (vp->v_vflag & VV_FORCEINSMQ) == 0) {
		VI_UNLOCK(vp);
		MNT_IUNLOCK(mp);
		if (dtr != NULL)
			dtr(vp, dtr_arg);
		return (EBUSY);
	}
	vp->v_mount = mp;
	MNT_REF(mp);
	TAILQ_INSERT_TAIL(&mp->mnt_nvnodelist, vp, v_nmntvnodes);
	VNASSERT(mp->mnt_nvnodelistsize >= 0, vp,
		("neg mount point vnode list size"));
	mp->mnt_nvnodelistsize++;
	KASSERT((vp->v_iflag & VI_ACTIVE) == 0,
	    ("Activating already active vnode"));
	vp->v_iflag |= VI_ACTIVE;
	mtx_lock(&mp->mnt_listmtx);
	TAILQ_INSERT_HEAD(&mp->mnt_activevnodelist, vp, v_actfreelist);
	mp->mnt_activevnodelistsize++;
	mtx_unlock(&mp->mnt_listmtx);
	VI_UNLOCK(vp);
	MNT_IUNLOCK(mp);
	return (0);
}

int
insmntque(struct vnode *vp, struct mount *mp)
{

	return (insmntque1(vp, mp, insmntque_stddtr, NULL));
}

/*
 * Flush out and invalidate all buffers associated with a bufobj
 * Called with the underlying object locked.
 */
int
bufobj_invalbuf(struct bufobj *bo, int flags, int slpflag, int slptimeo)
{
	int error;

	BO_LOCK(bo);
	if (flags & V_SAVE) {
		error = bufobj_wwait(bo, slpflag, slptimeo);
		if (error) {
			BO_UNLOCK(bo);
			return (error);
		}
		if (bo->bo_dirty.bv_cnt > 0) {
			BO_UNLOCK(bo);
			if ((error = BO_SYNC(bo, MNT_WAIT)) != 0)
				return (error);
			/*
			 * XXX We could save a lock/unlock if this was only
			 * enabled under INVARIANTS
			 */
			BO_LOCK(bo);
			if (bo->bo_numoutput > 0 || bo->bo_dirty.bv_cnt > 0)
				panic("vinvalbuf: dirty bufs");
		}
	}
	/*
	 * If you alter this loop please notice that interlock is dropped and
	 * reacquired in flushbuflist.  Special care is needed to ensure that
	 * no race conditions occur from this.
	 */
	do {
		error = flushbuflist(&bo->bo_clean,
		    flags, bo, slpflag, slptimeo);
		if (error == 0 && !(flags & V_CLEANONLY))
			error = flushbuflist(&bo->bo_dirty,
			    flags, bo, slpflag, slptimeo);
		if (error != 0 && error != EAGAIN) {
			BO_UNLOCK(bo);
			return (error);
		}
	} while (error != 0);

	/*
	 * Wait for I/O to complete.  XXX needs cleaning up.  The vnode can
	 * have write I/O in-progress but if there is a VM object then the
	 * VM object can also have read-I/O in-progress.
	 */
	do {
		bufobj_wwait(bo, 0, 0);
		if ((flags & V_VMIO) == 0) {
			BO_UNLOCK(bo);
			if (bo->bo_object != NULL) {
				VM_OBJECT_WLOCK(bo->bo_object);
				vm_object_pip_wait(bo->bo_object, "bovlbx");
				VM_OBJECT_WUNLOCK(bo->bo_object);
			}
			BO_LOCK(bo);
		}
	} while (bo->bo_numoutput > 0);
	BO_UNLOCK(bo);

	/*
	 * Destroy the copy in the VM cache, too.
	 */
	if (bo->bo_object != NULL &&
	    (flags & (V_ALT | V_NORMAL | V_CLEANONLY | V_VMIO)) == 0) {
		VM_OBJECT_WLOCK(bo->bo_object);
		vm_object_page_remove(bo->bo_object, 0, 0, (flags & V_SAVE) ?
		    OBJPR_CLEANONLY : 0);
		VM_OBJECT_WUNLOCK(bo->bo_object);
	}

#ifdef INVARIANTS
	BO_LOCK(bo);
	if ((flags & (V_ALT | V_NORMAL | V_CLEANONLY | V_VMIO |
	    V_ALLOWCLEAN)) == 0 && (bo->bo_dirty.bv_cnt > 0 ||
	    bo->bo_clean.bv_cnt > 0))
		panic("vinvalbuf: flush failed");
	if ((flags & (V_ALT | V_NORMAL | V_CLEANONLY | V_VMIO)) == 0 &&
	    bo->bo_dirty.bv_cnt > 0)
		panic("vinvalbuf: flush dirty failed");
	BO_UNLOCK(bo);
#endif
	return (0);
}

/*
 * Flush out and invalidate all buffers associated with a vnode.
 * Called with the underlying object locked.
 */
int
vinvalbuf(struct vnode *vp, int flags, int slpflag, int slptimeo)
{

	CTR3(KTR_VFS, "%s: vp %p with flags %d", __func__, vp, flags);
	ASSERT_VOP_LOCKED(vp, "vinvalbuf");
	if (vp->v_object != NULL && vp->v_object->handle != vp)
		return (0);
	return (bufobj_invalbuf(&vp->v_bufobj, flags, slpflag, slptimeo));
}

/*
 * Flush out buffers on the specified list.
 *
 */
static int
flushbuflist(struct bufv *bufv, int flags, struct bufobj *bo, int slpflag,
    int slptimeo)
{
	struct buf *bp, *nbp;
	int retval, error;
	daddr_t lblkno;
	b_xflags_t xflags;

	ASSERT_BO_WLOCKED(bo);

	retval = 0;
	TAILQ_FOREACH_SAFE(bp, &bufv->bv_hd, b_bobufs, nbp) {
		/*
		 * If we are flushing both V_NORMAL and V_ALT buffers then
		 * do not skip any buffers. If we are flushing only V_NORMAL
		 * buffers then skip buffers marked as BX_ALTDATA. If we are
		 * flushing only V_ALT buffers then skip buffers not marked
		 * as BX_ALTDATA.
		 */
		if (((flags & (V_NORMAL | V_ALT)) != (V_NORMAL | V_ALT)) &&
		   (((flags & V_NORMAL) && (bp->b_xflags & BX_ALTDATA) != 0) ||
		    ((flags & V_ALT) && (bp->b_xflags & BX_ALTDATA) == 0))) {
			continue;
		}
		if (nbp != NULL) {
			lblkno = nbp->b_lblkno;
			xflags = nbp->b_xflags & (BX_VNDIRTY | BX_VNCLEAN);
		}
		retval = EAGAIN;
		error = BUF_TIMELOCK(bp,
		    LK_EXCLUSIVE | LK_SLEEPFAIL | LK_INTERLOCK, BO_LOCKPTR(bo),
		    "flushbuf", slpflag, slptimeo);
		if (error) {
			BO_LOCK(bo);
			return (error != ENOLCK ? error : EAGAIN);
		}
		KASSERT(bp->b_bufobj == bo,
		    ("bp %p wrong b_bufobj %p should be %p",
		    bp, bp->b_bufobj, bo));
		/*
		 * XXX Since there are no node locks for NFS, I
		 * believe there is a slight chance that a delayed
		 * write will occur while sleeping just above, so
		 * check for it.
		 */
		if (((bp->b_flags & (B_DELWRI | B_INVAL)) == B_DELWRI) &&
		    (flags & V_SAVE)) {
			bremfree(bp);
			bp->b_flags |= B_ASYNC;
			bwrite(bp);
			BO_LOCK(bo);
			return (EAGAIN);	/* XXX: why not loop ? */
		}
		bremfree(bp);
		bp->b_flags |= (B_INVAL | B_RELBUF);
		bp->b_flags &= ~B_ASYNC;
		brelse(bp);
		BO_LOCK(bo);
		if (nbp == NULL)
			break;
		nbp = gbincore(bo, lblkno);
		if (nbp == NULL || (nbp->b_xflags & (BX_VNDIRTY | BX_VNCLEAN))
		    != xflags)
			break;			/* nbp invalid */
	}
	return (retval);
}

int
bnoreuselist(struct bufv *bufv, struct bufobj *bo, daddr_t startn, daddr_t endn)
{
	struct buf *bp;
	int error;
	daddr_t lblkno;

	ASSERT_BO_LOCKED(bo);

	for (lblkno = startn;;) {
again:
		bp = BUF_PCTRIE_LOOKUP_GE(&bufv->bv_root, lblkno);
		if (bp == NULL || bp->b_lblkno >= endn ||
		    bp->b_lblkno < startn)
			break;
		error = BUF_TIMELOCK(bp, LK_EXCLUSIVE | LK_SLEEPFAIL |
		    LK_INTERLOCK, BO_LOCKPTR(bo), "brlsfl", 0, 0);
		if (error != 0) {
			BO_RLOCK(bo);
			if (error == ENOLCK)
				goto again;
			return (error);
		}
		KASSERT(bp->b_bufobj == bo,
		    ("bp %p wrong b_bufobj %p should be %p",
		    bp, bp->b_bufobj, bo));
		lblkno = bp->b_lblkno + 1;
		if ((bp->b_flags & B_MANAGED) == 0)
			bremfree(bp);
		bp->b_flags |= B_RELBUF;
		/*
		 * In the VMIO case, use the B_NOREUSE flag to hint that the
		 * pages backing each buffer in the range are unlikely to be
		 * reused.  Dirty buffers will have the hint applied once
		 * they've been written.
		 */
		if ((bp->b_flags & B_VMIO) != 0)
			bp->b_flags |= B_NOREUSE;
		brelse(bp);
		BO_RLOCK(bo);
	}
	return (0);
}

/*
 * Truncate a file's buffer and pages to a specified length.  This
 * is in lieu of the old vinvalbuf mechanism, which performed unneeded
 * sync activity.
 */
int
vtruncbuf(struct vnode *vp, off_t length, int blksize)
{
	struct buf *bp, *nbp;
	struct bufobj *bo;
	daddr_t startlbn;

	CTR4(KTR_VFS, "%s: vp %p with block %d:%ju", __func__,
	    vp, blksize, (uintmax_t)length);

	/*
	 * Round up to the *next* lbn.
	 */
	startlbn = howmany(length, blksize);

	ASSERT_VOP_LOCKED(vp, "vtruncbuf");

	bo = &vp->v_bufobj;
restart_unlocked:
	BO_LOCK(bo);

	while (v_inval_buf_range_locked(vp, bo, startlbn, INT64_MAX) == EAGAIN)
		;

	if (length > 0) {
restartsync:
		TAILQ_FOREACH_SAFE(bp, &bo->bo_dirty.bv_hd, b_bobufs, nbp) {
			if (bp->b_lblkno > 0)
				continue;
			/*
			 * Since we hold the vnode lock this should only
			 * fail if we're racing with the buf daemon.
			 */
			if (BUF_LOCK(bp,
			    LK_EXCLUSIVE | LK_SLEEPFAIL | LK_INTERLOCK,
			    BO_LOCKPTR(bo)) == ENOLCK)
				goto restart_unlocked;

			VNASSERT((bp->b_flags & B_DELWRI), vp,
			    ("buf(%p) on dirty queue without DELWRI", bp));

			bremfree(bp);
			bawrite(bp);
			BO_LOCK(bo);
			goto restartsync;
		}
	}

	bufobj_wwait(bo, 0, 0);
	BO_UNLOCK(bo);
	vnode_pager_setsize(vp, length);

	return (0);
}

/*
 * Invalidate the cached pages of a file's buffer within the range of block
 * numbers [startlbn, endlbn).
 */
void
v_inval_buf_range(struct vnode *vp, daddr_t startlbn, daddr_t endlbn,
    int blksize)
{
	struct bufobj *bo;
	off_t start, end;

	ASSERT_VOP_LOCKED(vp, "v_inval_buf_range");

	start = blksize * startlbn;
	end = blksize * endlbn;

	bo = &vp->v_bufobj;
	BO_LOCK(bo);
	MPASS(blksize == bo->bo_bsize);

	while (v_inval_buf_range_locked(vp, bo, startlbn, endlbn) == EAGAIN)
		;

	BO_UNLOCK(bo);
	vn_pages_remove(vp, OFF_TO_IDX(start), OFF_TO_IDX(end + PAGE_SIZE - 1));
}

static int
v_inval_buf_range_locked(struct vnode *vp, struct bufobj *bo,
    daddr_t startlbn, daddr_t endlbn)
{
	struct buf *bp, *nbp;
	bool anyfreed;

	ASSERT_VOP_LOCKED(vp, "v_inval_buf_range_locked");
	ASSERT_BO_LOCKED(bo);

	do {
		anyfreed = false;
		TAILQ_FOREACH_SAFE(bp, &bo->bo_clean.bv_hd, b_bobufs, nbp) {
			if (bp->b_lblkno < startlbn || bp->b_lblkno >= endlbn)
				continue;
			if (BUF_LOCK(bp,
			    LK_EXCLUSIVE | LK_SLEEPFAIL | LK_INTERLOCK,
			    BO_LOCKPTR(bo)) == ENOLCK) {
				BO_LOCK(bo);
				return (EAGAIN);
			}

			bremfree(bp);
			bp->b_flags |= B_INVAL | B_RELBUF;
			bp->b_flags &= ~B_ASYNC;
			brelse(bp);
			anyfreed = true;

			BO_LOCK(bo);
			if (nbp != NULL &&
			    (((nbp->b_xflags & BX_VNCLEAN) == 0) ||
			    nbp->b_vp != vp ||
			    (nbp->b_flags & B_DELWRI) != 0))
				return (EAGAIN);
		}

		TAILQ_FOREACH_SAFE(bp, &bo->bo_dirty.bv_hd, b_bobufs, nbp) {
			if (bp->b_lblkno < startlbn || bp->b_lblkno >= endlbn)
				continue;
			if (BUF_LOCK(bp,
			    LK_EXCLUSIVE | LK_SLEEPFAIL | LK_INTERLOCK,
			    BO_LOCKPTR(bo)) == ENOLCK) {
				BO_LOCK(bo);
				return (EAGAIN);
			}
			bremfree(bp);
			bp->b_flags |= B_INVAL | B_RELBUF;
			bp->b_flags &= ~B_ASYNC;
			brelse(bp);
			anyfreed = true;

			BO_LOCK(bo);
			if (nbp != NULL &&
			    (((nbp->b_xflags & BX_VNDIRTY) == 0) ||
			    (nbp->b_vp != vp) ||
			    (nbp->b_flags & B_DELWRI) == 0))
				return (EAGAIN);
		}
	} while (anyfreed);
	return (0);
}

static void
buf_vlist_remove(struct buf *bp)
{
	struct bufv *bv;

	KASSERT(bp->b_bufobj != NULL, ("No b_bufobj %p", bp));
	ASSERT_BO_WLOCKED(bp->b_bufobj);
	KASSERT((bp->b_xflags & (BX_VNDIRTY|BX_VNCLEAN)) !=
	    (BX_VNDIRTY|BX_VNCLEAN),
	    ("buf_vlist_remove: Buf %p is on two lists", bp));
	if (bp->b_xflags & BX_VNDIRTY)
		bv = &bp->b_bufobj->bo_dirty;
	else
		bv = &bp->b_bufobj->bo_clean;
	BUF_PCTRIE_REMOVE(&bv->bv_root, bp->b_lblkno);
	TAILQ_REMOVE(&bv->bv_hd, bp, b_bobufs);
	bv->bv_cnt--;
	bp->b_xflags &= ~(BX_VNDIRTY | BX_VNCLEAN);
}

/*
 * Add the buffer to the sorted clean or dirty block list.
 *
 * NOTE: xflags is passed as a constant, optimizing this inline function!
 */
static void
buf_vlist_add(struct buf *bp, struct bufobj *bo, b_xflags_t xflags)
{
	struct bufv *bv;
	struct buf *n;
	int error;

	ASSERT_BO_WLOCKED(bo);
	KASSERT((xflags & BX_VNDIRTY) == 0 || (bo->bo_flag & BO_DEAD) == 0,
	    ("dead bo %p", bo));
	KASSERT((bp->b_xflags & (BX_VNDIRTY|BX_VNCLEAN)) == 0,
	    ("buf_vlist_add: Buf %p has existing xflags %d", bp, bp->b_xflags));
	bp->b_xflags |= xflags;
	if (xflags & BX_VNDIRTY)
		bv = &bo->bo_dirty;
	else
		bv = &bo->bo_clean;

	/*
	 * Keep the list ordered.  Optimize empty list insertion.  Assume
	 * we tend to grow at the tail so lookup_le should usually be cheaper
	 * than _ge. 
	 */
	if (bv->bv_cnt == 0 ||
	    bp->b_lblkno > TAILQ_LAST(&bv->bv_hd, buflists)->b_lblkno)
		TAILQ_INSERT_TAIL(&bv->bv_hd, bp, b_bobufs);
	else if ((n = BUF_PCTRIE_LOOKUP_LE(&bv->bv_root, bp->b_lblkno)) == NULL)
		TAILQ_INSERT_HEAD(&bv->bv_hd, bp, b_bobufs);
	else
		TAILQ_INSERT_AFTER(&bv->bv_hd, n, bp, b_bobufs);
	error = BUF_PCTRIE_INSERT(&bv->bv_root, bp);
	if (error)
		panic("buf_vlist_add:  Preallocated nodes insufficient.");
	bv->bv_cnt++;
}

/*
 * Look up a buffer using the buffer tries.
 */
struct buf *
gbincore(struct bufobj *bo, daddr_t lblkno)
{
	struct buf *bp;

	ASSERT_BO_LOCKED(bo);
	bp = BUF_PCTRIE_LOOKUP(&bo->bo_clean.bv_root, lblkno);
	if (bp != NULL)
		return (bp);
	return BUF_PCTRIE_LOOKUP(&bo->bo_dirty.bv_root, lblkno);
}

/*
 * Associate a buffer with a vnode.
 */
void
bgetvp(struct vnode *vp, struct buf *bp)
{
	struct bufobj *bo;

	bo = &vp->v_bufobj;
	ASSERT_BO_WLOCKED(bo);
	VNASSERT(bp->b_vp == NULL, bp->b_vp, ("bgetvp: not free"));

	CTR3(KTR_BUF, "bgetvp(%p) vp %p flags %X", bp, vp, bp->b_flags);
	VNASSERT((bp->b_xflags & (BX_VNDIRTY|BX_VNCLEAN)) == 0, vp,
	    ("bgetvp: bp already attached! %p", bp));

	vhold(vp);
	bp->b_vp = vp;
	bp->b_bufobj = bo;
	/*
	 * Insert onto list for new vnode.
	 */
	buf_vlist_add(bp, bo, BX_VNCLEAN);
}

/*
 * Disassociate a buffer from a vnode.
 */
void
brelvp(struct buf *bp)
{
	struct bufobj *bo;
	struct vnode *vp;

	CTR3(KTR_BUF, "brelvp(%p) vp %p flags %X", bp, bp->b_vp, bp->b_flags);
	KASSERT(bp->b_vp != NULL, ("brelvp: NULL"));

	/*
	 * Delete from old vnode list, if on one.
	 */
	vp = bp->b_vp;		/* XXX */
	bo = bp->b_bufobj;
	BO_LOCK(bo);
	if (bp->b_xflags & (BX_VNDIRTY | BX_VNCLEAN))
		buf_vlist_remove(bp);
	else
		panic("brelvp: Buffer %p not on queue.", bp);
	if ((bo->bo_flag & BO_ONWORKLST) && bo->bo_dirty.bv_cnt == 0) {
		bo->bo_flag &= ~BO_ONWORKLST;
		mtx_lock(&sync_mtx);
		LIST_REMOVE(bo, bo_synclist);
		syncer_worklist_len--;
		mtx_unlock(&sync_mtx);
	}
	bp->b_vp = NULL;
	bp->b_bufobj = NULL;
	BO_UNLOCK(bo);
	vdrop(vp);
}

/*
 * Add an item to the syncer work queue.
 */
static void
vn_syncer_add_to_worklist(struct bufobj *bo, int delay)
{
	int slot;

	ASSERT_BO_WLOCKED(bo);

	mtx_lock(&sync_mtx);
	if (bo->bo_flag & BO_ONWORKLST)
		LIST_REMOVE(bo, bo_synclist);
	else {
		bo->bo_flag |= BO_ONWORKLST;
		syncer_worklist_len++;
	}

	if (delay > syncer_maxdelay - 2)
		delay = syncer_maxdelay - 2;
	slot = (syncer_delayno + delay) & syncer_mask;

	LIST_INSERT_HEAD(&syncer_workitem_pending[slot], bo, bo_synclist);
	mtx_unlock(&sync_mtx);
}

static int
sysctl_vfs_worklist_len(SYSCTL_HANDLER_ARGS)
{
	int error, len;

	mtx_lock(&sync_mtx);
	len = syncer_worklist_len - sync_vnode_count;
	mtx_unlock(&sync_mtx);
	error = SYSCTL_OUT(req, &len, sizeof(len));
	return (error);
}

SYSCTL_PROC(_vfs, OID_AUTO, worklist_len, CTLTYPE_INT | CTLFLAG_RD, NULL, 0,
    sysctl_vfs_worklist_len, "I", "Syncer thread worklist length");

static struct proc *updateproc;
static void sched_sync(void);
static struct kproc_desc up_kp = {
	"syncer",
	sched_sync,
	&updateproc
};
SYSINIT(syncer, SI_SUB_KTHREAD_UPDATE, SI_ORDER_FIRST, kproc_start, &up_kp);

static int
sync_vnode(struct synclist *slp, struct bufobj **bo, struct thread *td)
{
	struct vnode *vp;
	struct mount *mp;

	*bo = LIST_FIRST(slp);
	if (*bo == NULL)
		return (0);
	vp = bo2vnode(*bo);
	if (VOP_ISLOCKED(vp) != 0 || VI_TRYLOCK(vp) == 0)
		return (1);
	/*
	 * We use vhold in case the vnode does not
	 * successfully sync.  vhold prevents the vnode from
	 * going away when we unlock the sync_mtx so that
	 * we can acquire the vnode interlock.
	 */
	vholdl(vp);
	mtx_unlock(&sync_mtx);
	VI_UNLOCK(vp);
	if (vn_start_write(vp, &mp, V_NOWAIT) != 0) {
		vdrop(vp);
		mtx_lock(&sync_mtx);
		return (*bo == LIST_FIRST(slp));
	}
	vn_lock(vp, LK_EXCLUSIVE | LK_RETRY);
	(void) VOP_FSYNC(vp, MNT_LAZY, td);
	VOP_UNLOCK(vp, 0);
	vn_finished_write(mp);
	BO_LOCK(*bo);
	if (((*bo)->bo_flag & BO_ONWORKLST) != 0) {
		/*
		 * Put us back on the worklist.  The worklist
		 * routine will remove us from our current
		 * position and then add us back in at a later
		 * position.
		 */
		vn_syncer_add_to_worklist(*bo, syncdelay);
	}
	BO_UNLOCK(*bo);
	vdrop(vp);
	mtx_lock(&sync_mtx);
	return (0);
}

static int first_printf = 1;

/*
 * System filesystem synchronizer daemon.
 */
static void
sched_sync(void)
{
	struct synclist *next, *slp;
	struct bufobj *bo;
	long starttime;
	struct thread *td = curthread;
	int last_work_seen;
	int net_worklist_len;
	int syncer_final_iter;
	int error;

	last_work_seen = 0;
	syncer_final_iter = 0;
	syncer_state = SYNCER_RUNNING;
	starttime = time_uptime;
	td->td_pflags |= TDP_NORUNNINGBUF;

	EVENTHANDLER_REGISTER(shutdown_pre_sync, syncer_shutdown, td->td_proc,
	    SHUTDOWN_PRI_LAST);

	mtx_lock(&sync_mtx);
	for (;;) {
		if (syncer_state == SYNCER_FINAL_DELAY &&
		    syncer_final_iter == 0) {
			mtx_unlock(&sync_mtx);
			kproc_suspend_check(td->td_proc);
			mtx_lock(&sync_mtx);
		}
		net_worklist_len = syncer_worklist_len - sync_vnode_count;
		if (syncer_state != SYNCER_RUNNING &&
		    starttime != time_uptime) {
			if (first_printf) {
				printf("\nSyncing disks, vnodes remaining... ");
				first_printf = 0;
			}
			printf("%d ", net_worklist_len);
		}
		starttime = time_uptime;

		/*
		 * Push files whose dirty time has expired.  Be careful
		 * of interrupt race on slp queue.
		 *
		 * Skip over empty worklist slots when shutting down.
		 */
		do {
			slp = &syncer_workitem_pending[syncer_delayno];
			syncer_delayno += 1;
			if (syncer_delayno == syncer_maxdelay)
				syncer_delayno = 0;
			next = &syncer_workitem_pending[syncer_delayno];
			/*
			 * If the worklist has wrapped since the
			 * it was emptied of all but syncer vnodes,
			 * switch to the FINAL_DELAY state and run
			 * for one more second.
			 */
			if (syncer_state == SYNCER_SHUTTING_DOWN &&
			    net_worklist_len == 0 &&
			    last_work_seen == syncer_delayno) {
				syncer_state = SYNCER_FINAL_DELAY;
				syncer_final_iter = SYNCER_SHUTDOWN_SPEEDUP;
			}
		} while (syncer_state != SYNCER_RUNNING && LIST_EMPTY(slp) &&
		    syncer_worklist_len > 0);

		/*
		 * Keep track of the last time there was anything
		 * on the worklist other than syncer vnodes.
		 * Return to the SHUTTING_DOWN state if any
		 * new work appears.
		 */
		if (net_worklist_len > 0 || syncer_state == SYNCER_RUNNING)
			last_work_seen = syncer_delayno;
		if (net_worklist_len > 0 && syncer_state == SYNCER_FINAL_DELAY)
			syncer_state = SYNCER_SHUTTING_DOWN;
		while (!LIST_EMPTY(slp)) {
			error = sync_vnode(slp, &bo, td);
			if (error == 1) {
				LIST_REMOVE(bo, bo_synclist);
				LIST_INSERT_HEAD(next, bo, bo_synclist);
				continue;
			}

			if (first_printf == 0) {
				/*
				 * Drop the sync mutex, because some watchdog
				 * drivers need to sleep while patting
				 */
				mtx_unlock(&sync_mtx);
				wdog_kern_pat(WD_LASTVAL);
				mtx_lock(&sync_mtx);
			}

		}
		if (syncer_state == SYNCER_FINAL_DELAY && syncer_final_iter > 0)
			syncer_final_iter--;
		/*
		 * The variable rushjob allows the kernel to speed up the
		 * processing of the filesystem syncer process. A rushjob
		 * value of N tells the filesystem syncer to process the next
		 * N seconds worth of work on its queue ASAP. Currently rushjob
		 * is used by the soft update code to speed up the filesystem
		 * syncer process when the incore state is getting so far
		 * ahead of the disk that the kernel memory pool is being
		 * threatened with exhaustion.
		 */
		if (rushjob > 0) {
			rushjob -= 1;
			continue;
		}
		/*
		 * Just sleep for a short period of time between
		 * iterations when shutting down to allow some I/O
		 * to happen.
		 *
		 * If it has taken us less than a second to process the
		 * current work, then wait. Otherwise start right over
		 * again. We can still lose time if any single round
		 * takes more than two seconds, but it does not really
		 * matter as we are just trying to generally pace the
		 * filesystem activity.
		 */
		if (syncer_state != SYNCER_RUNNING ||
		    time_uptime == starttime) {
			thread_lock(td);
			sched_prio(td, PPAUSE);
			thread_unlock(td);
		}
		if (syncer_state != SYNCER_RUNNING)
			cv_timedwait(&sync_wakeup, &sync_mtx,
			    hz / SYNCER_SHUTDOWN_SPEEDUP);
		else if (time_uptime == starttime)
			cv_timedwait(&sync_wakeup, &sync_mtx, hz);
	}
}

/*
 * Request the syncer daemon to speed up its work.
 * We never push it to speed up more than half of its
 * normal turn time, otherwise it could take over the cpu.
 */
int
speedup_syncer(void)
{
	int ret = 0;

	mtx_lock(&sync_mtx);
	if (rushjob < syncdelay / 2) {
		rushjob += 1;
		stat_rush_requests += 1;
		ret = 1;
	}
	mtx_unlock(&sync_mtx);
	cv_broadcast(&sync_wakeup);
	return (ret);
}

/*
 * Tell the syncer to speed up its work and run though its work
 * list several times, then tell it to shut down.
 */
static void
syncer_shutdown(void *arg, int howto)
{

	if (howto & RB_NOSYNC)
		return;
	mtx_lock(&sync_mtx);
	syncer_state = SYNCER_SHUTTING_DOWN;
	rushjob = 0;
	mtx_unlock(&sync_mtx);
	cv_broadcast(&sync_wakeup);
	kproc_shutdown(arg, howto);
}

void
syncer_suspend(void)
{

	syncer_shutdown(updateproc, 0);
}

void
syncer_resume(void)
{

	mtx_lock(&sync_mtx);
	first_printf = 1;
	syncer_state = SYNCER_RUNNING;
	mtx_unlock(&sync_mtx);
	cv_broadcast(&sync_wakeup);
	kproc_resume(updateproc);
}

/*
 * Reassign a buffer from one vnode to another.
 * Used to assign file specific control information
 * (indirect blocks) to the vnode to which they belong.
 */
void
reassignbuf(struct buf *bp)
{
	struct vnode *vp;
	struct bufobj *bo;
	int delay;
#ifdef INVARIANTS
	struct bufv *bv;
#endif

	vp = bp->b_vp;
	bo = bp->b_bufobj;
	++reassignbufcalls;

	CTR3(KTR_BUF, "reassignbuf(%p) vp %p flags %X",
	    bp, bp->b_vp, bp->b_flags);
	/*
	 * B_PAGING flagged buffers cannot be reassigned because their vp
	 * is not fully linked in.
	 */
	if (bp->b_flags & B_PAGING)
		panic("cannot reassign paging buffer");

	/*
	 * Delete from old vnode list, if on one.
	 */
	BO_LOCK(bo);
	if (bp->b_xflags & (BX_VNDIRTY | BX_VNCLEAN))
		buf_vlist_remove(bp);
	else
		panic("reassignbuf: Buffer %p not on queue.", bp);
	/*
	 * If dirty, put on list of dirty buffers; otherwise insert onto list
	 * of clean buffers.
	 */
	if (bp->b_flags & B_DELWRI) {
		if ((bo->bo_flag & BO_ONWORKLST) == 0) {
			switch (vp->v_type) {
			case VDIR:
				delay = dirdelay;
				break;
			case VCHR:
				delay = metadelay;
				break;
			default:
				delay = filedelay;
			}
			vn_syncer_add_to_worklist(bo, delay);
		}
		buf_vlist_add(bp, bo, BX_VNDIRTY);
	} else {
		buf_vlist_add(bp, bo, BX_VNCLEAN);

		if ((bo->bo_flag & BO_ONWORKLST) && bo->bo_dirty.bv_cnt == 0) {
			mtx_lock(&sync_mtx);
			LIST_REMOVE(bo, bo_synclist);
			syncer_worklist_len--;
			mtx_unlock(&sync_mtx);
			bo->bo_flag &= ~BO_ONWORKLST;
		}
	}
#ifdef INVARIANTS
	bv = &bo->bo_clean;
	bp = TAILQ_FIRST(&bv->bv_hd);
	KASSERT(bp == NULL || bp->b_bufobj == bo,
	    ("bp %p wrong b_bufobj %p should be %p", bp, bp->b_bufobj, bo));
	bp = TAILQ_LAST(&bv->bv_hd, buflists);
	KASSERT(bp == NULL || bp->b_bufobj == bo,
	    ("bp %p wrong b_bufobj %p should be %p", bp, bp->b_bufobj, bo));
	bv = &bo->bo_dirty;
	bp = TAILQ_FIRST(&bv->bv_hd);
	KASSERT(bp == NULL || bp->b_bufobj == bo,
	    ("bp %p wrong b_bufobj %p should be %p", bp, bp->b_bufobj, bo));
	bp = TAILQ_LAST(&bv->bv_hd, buflists);
	KASSERT(bp == NULL || bp->b_bufobj == bo,
	    ("bp %p wrong b_bufobj %p should be %p", bp, bp->b_bufobj, bo));
#endif
	BO_UNLOCK(bo);
}

static void
v_init_counters(struct vnode *vp)
{

	VNASSERT(vp->v_type == VNON && vp->v_data == NULL && vp->v_iflag == 0,
	    vp, ("%s called for an initialized vnode", __FUNCTION__));
	ASSERT_VI_UNLOCKED(vp, __FUNCTION__);

	refcount_init(&vp->v_holdcnt, 1);
	refcount_init(&vp->v_usecount, 1);
}

static void
v_incr_usecount_locked(struct vnode *vp)
{

	ASSERT_VI_LOCKED(vp, __func__);
	if ((vp->v_iflag & VI_OWEINACT) != 0) {
		VNASSERT(vp->v_usecount == 0, vp,
		    ("vnode with usecount and VI_OWEINACT set"));
		vp->v_iflag &= ~VI_OWEINACT;
	}
	refcount_acquire(&vp->v_usecount);
	v_incr_devcount(vp);
}

/*
 * Increment the use count on the vnode, taking care to reference
 * the driver's usecount if this is a chardev.
 */
static void
v_incr_usecount(struct vnode *vp)
{

	ASSERT_VI_UNLOCKED(vp, __func__);
	CTR2(KTR_VFS, "%s: vp %p", __func__, vp);

	if (vp->v_type != VCHR &&
	    refcount_acquire_if_not_zero(&vp->v_usecount)) {
		VNODE_REFCOUNT_FENCE_ACQ();
		VNASSERT((vp->v_iflag & VI_OWEINACT) == 0, vp,
		    ("vnode with usecount and VI_OWEINACT set"));
	} else {
		VI_LOCK(vp);
		v_incr_usecount_locked(vp);
		VI_UNLOCK(vp);
	}
}

/*
 * Increment si_usecount of the associated device, if any.
 */
static void
v_incr_devcount(struct vnode *vp)
{

	ASSERT_VI_LOCKED(vp, __FUNCTION__);
	if (vp->v_type == VCHR && vp->v_rdev != NULL) {
		dev_lock();
		vp->v_rdev->si_usecount++;
		dev_unlock();
	}
}

/*
 * Decrement si_usecount of the associated device, if any.
 */
static void
v_decr_devcount(struct vnode *vp)
{

	ASSERT_VI_LOCKED(vp, __FUNCTION__);
	if (vp->v_type == VCHR && vp->v_rdev != NULL) {
		dev_lock();
		vp->v_rdev->si_usecount--;
		dev_unlock();
	}
}

/*
 * Grab a particular vnode from the free list, increment its
 * reference count and lock it.  VI_DOOMED is set if the vnode
 * is being destroyed.  Only callers who specify LK_RETRY will
 * see doomed vnodes.  If inactive processing was delayed in
 * vput try to do it here.
 *
 * Notes on lockless counter manipulation:
 * _vhold, vputx and other routines make various decisions based
 * on either holdcnt or usecount being 0. As long as either counter
 * is not transitioning 0->1 nor 1->0, the manipulation can be done
 * with atomic operations. Otherwise the interlock is taken covering
 * both the atomic and additional actions.
 */
int
vget(struct vnode *vp, int flags, struct thread *td)
{
	int error, oweinact;

	VNASSERT((flags & LK_TYPE_MASK) != 0, vp,
	    ("vget: invalid lock operation"));

	if ((flags & LK_INTERLOCK) != 0)
		ASSERT_VI_LOCKED(vp, __func__);
	else
		ASSERT_VI_UNLOCKED(vp, __func__);
	if ((flags & LK_VNHELD) != 0)
		VNASSERT((vp->v_holdcnt > 0), vp,
		    ("vget: LK_VNHELD passed but vnode not held"));

	CTR3(KTR_VFS, "%s: vp %p with flags %d", __func__, vp, flags);

	if ((flags & LK_VNHELD) == 0)
		_vhold(vp, (flags & LK_INTERLOCK) != 0);

	if ((error = vn_lock(vp, flags)) != 0) {
		vdrop(vp);
		CTR2(KTR_VFS, "%s: impossible to lock vnode %p", __func__,
		    vp);
		return (error);
	}
	if (vp->v_iflag & VI_DOOMED && (flags & LK_RETRY) == 0)
		panic("vget: vn_lock failed to return ENOENT\n");
	/*
	 * We don't guarantee that any particular close will
	 * trigger inactive processing so just make a best effort
	 * here at preventing a reference to a removed file.  If
	 * we don't succeed no harm is done.
	 *
	 * Upgrade our holdcnt to a usecount.
	 */
	if (vp->v_type == VCHR ||
	    !refcount_acquire_if_not_zero(&vp->v_usecount)) {
		VI_LOCK(vp);
		if ((vp->v_iflag & VI_OWEINACT) == 0) {
			oweinact = 0;
		} else {
			oweinact = 1;
			vp->v_iflag &= ~VI_OWEINACT;
			VNODE_REFCOUNT_FENCE_REL();
		}
		refcount_acquire(&vp->v_usecount);
		v_incr_devcount(vp);
		if (oweinact && VOP_ISLOCKED(vp) == LK_EXCLUSIVE &&
		    (flags & LK_NOWAIT) == 0)
			vinactive(vp, td);
		VI_UNLOCK(vp);
	}
	return (0);
}

/*
 * Increase the reference (use) and hold count of a vnode.
 * This will also remove the vnode from the free list if it is presently free.
 */
void
vref(struct vnode *vp)
{

	CTR2(KTR_VFS, "%s: vp %p", __func__, vp);
	_vhold(vp, false);
	v_incr_usecount(vp);
}

void
vrefl(struct vnode *vp)
{

	ASSERT_VI_LOCKED(vp, __func__);
	CTR2(KTR_VFS, "%s: vp %p", __func__, vp);
	_vhold(vp, true);
	v_incr_usecount_locked(vp);
}

void
vrefact(struct vnode *vp)
{

	CTR2(KTR_VFS, "%s: vp %p", __func__, vp);
	if (__predict_false(vp->v_type == VCHR)) {
		VNASSERT(vp->v_holdcnt > 0 && vp->v_usecount > 0, vp,
		    ("%s: wrong ref counts", __func__));
		vref(vp);
		return;
	}
#ifdef INVARIANTS
	int old = atomic_fetchadd_int(&vp->v_holdcnt, 1);
	VNASSERT(old > 0, vp, ("%s: wrong hold count", __func__));
	old = atomic_fetchadd_int(&vp->v_usecount, 1);
	VNASSERT(old > 0, vp, ("%s: wrong use count", __func__));
#else
	refcount_acquire(&vp->v_holdcnt);
	refcount_acquire(&vp->v_usecount);
#endif
}

/*
 * Return reference count of a vnode.
 *
 * The results of this call are only guaranteed when some mechanism is used to
 * stop other processes from gaining references to the vnode.  This may be the
 * case if the caller holds the only reference.  This is also useful when stale
 * data is acceptable as race conditions may be accounted for by some other
 * means.
 */
int
vrefcnt(struct vnode *vp)
{

	return (vp->v_usecount);
}

#define	VPUTX_VRELE	1
#define	VPUTX_VPUT	2
#define	VPUTX_VUNREF	3

/*
 * Decrement the use and hold counts for a vnode.
 *
 * See an explanation near vget() as to why atomic operation is safe.
 */
static void
vputx(struct vnode *vp, int func)
{
	int error;

	KASSERT(vp != NULL, ("vputx: null vp"));
	if (func == VPUTX_VUNREF)
		ASSERT_VOP_LOCKED(vp, "vunref");
	else if (func == VPUTX_VPUT)
		ASSERT_VOP_LOCKED(vp, "vput");
	else
		KASSERT(func == VPUTX_VRELE, ("vputx: wrong func"));
	ASSERT_VI_UNLOCKED(vp, __func__);
	CTR2(KTR_VFS, "%s: vp %p", __func__, vp);

	if (vp->v_type != VCHR &&
	    refcount_release_if_not_last(&vp->v_usecount)) {
		if (func == VPUTX_VPUT)
			VOP_UNLOCK(vp, 0);
		vdrop(vp);
		return;
	}

	VI_LOCK(vp);

	/*
	 * We want to hold the vnode until the inactive finishes to
	 * prevent vgone() races.  We drop the use count here and the
	 * hold count below when we're done.
	 */
	if (!refcount_release(&vp->v_usecount) ||
	    (vp->v_iflag & VI_DOINGINACT)) {
		if (func == VPUTX_VPUT)
			VOP_UNLOCK(vp, 0);
		v_decr_devcount(vp);
		vdropl(vp);
		return;
	}

	v_decr_devcount(vp);

	error = 0;

	if (vp->v_usecount != 0) {
		vn_printf(vp, "vputx: usecount not zero for vnode ");
		panic("vputx: usecount not zero");
	}

	CTR2(KTR_VFS, "%s: return vnode %p to the freelist", __func__, vp);

	/*
	 * We must call VOP_INACTIVE with the node locked. Mark
	 * as VI_DOINGINACT to avoid recursion.
	 */
	vp->v_iflag |= VI_OWEINACT;
	switch (func) {
	case VPUTX_VRELE:
		error = vn_lock(vp, LK_EXCLUSIVE | LK_INTERLOCK);
		VI_LOCK(vp);
		break;
	case VPUTX_VPUT:
		if (VOP_ISLOCKED(vp) != LK_EXCLUSIVE) {
			error = VOP_LOCK(vp, LK_UPGRADE | LK_INTERLOCK |
			    LK_NOWAIT);
			VI_LOCK(vp);
		}
		break;
	case VPUTX_VUNREF:
		if (VOP_ISLOCKED(vp) != LK_EXCLUSIVE) {
			error = VOP_LOCK(vp, LK_TRYUPGRADE | LK_INTERLOCK);
			VI_LOCK(vp);
		}
		break;
	}
	VNASSERT(vp->v_usecount == 0 || (vp->v_iflag & VI_OWEINACT) == 0, vp,
	    ("vnode with usecount and VI_OWEINACT set"));
	if (error == 0) {
		if (vp->v_iflag & VI_OWEINACT)
			vinactive(vp, curthread);
		if (func != VPUTX_VUNREF)
			VOP_UNLOCK(vp, 0);
	}
	vdropl(vp);
}

/*
 * Vnode put/release.
 * If count drops to zero, call inactive routine and return to freelist.
 */
void
vrele(struct vnode *vp)
{

	vputx(vp, VPUTX_VRELE);
}

/*
 * Release an already locked vnode.  This give the same effects as
 * unlock+vrele(), but takes less time and avoids releasing and
 * re-aquiring the lock (as vrele() acquires the lock internally.)
 */
void
vput(struct vnode *vp)
{

	vputx(vp, VPUTX_VPUT);
}

/*
 * Release an exclusively locked vnode. Do not unlock the vnode lock.
 */
void
vunref(struct vnode *vp)
{

	vputx(vp, VPUTX_VUNREF);
}

/*
 * Increase the hold count and activate if this is the first reference.
 */
void
_vhold(struct vnode *vp, bool locked)
{
	struct mount *mp;

	if (locked)
		ASSERT_VI_LOCKED(vp, __func__);
	else
		ASSERT_VI_UNLOCKED(vp, __func__);
	CTR2(KTR_VFS, "%s: vp %p", __func__, vp);
	if (!locked) {
		if (refcount_acquire_if_not_zero(&vp->v_holdcnt)) {
			VNODE_REFCOUNT_FENCE_ACQ();
			VNASSERT((vp->v_iflag & VI_FREE) == 0, vp,
			    ("_vhold: vnode with holdcnt is free"));
			return;
		}
		VI_LOCK(vp);
	}
	if ((vp->v_iflag & VI_FREE) == 0) {
		refcount_acquire(&vp->v_holdcnt);
		if (!locked)
			VI_UNLOCK(vp);
		return;
	}
	VNASSERT(vp->v_holdcnt == 0, vp,
	    ("%s: wrong hold count", __func__));
	VNASSERT(vp->v_op != NULL, vp,
	    ("%s: vnode already reclaimed.", __func__));
	/*
	 * Remove a vnode from the free list, mark it as in use,
	 * and put it on the active list.
	 */
	VNASSERT(vp->v_mount != NULL, vp,
	    ("_vhold: vnode not on per mount vnode list"));
	mp = vp->v_mount;
	mtx_lock(&mp->mnt_listmtx);
	if ((vp->v_mflag & VMP_TMPMNTFREELIST) != 0) {
		TAILQ_REMOVE(&mp->mnt_tmpfreevnodelist, vp, v_actfreelist);
		mp->mnt_tmpfreevnodelistsize--;
		vp->v_mflag &= ~VMP_TMPMNTFREELIST;
	} else {
		mtx_lock(&vnode_free_list_mtx);
		TAILQ_REMOVE(&vnode_free_list, vp, v_actfreelist);
		freevnodes--;
		mtx_unlock(&vnode_free_list_mtx);
	}
	KASSERT((vp->v_iflag & VI_ACTIVE) == 0,
	    ("Activating already active vnode"));
	vp->v_iflag &= ~VI_FREE;
	vp->v_iflag |= VI_ACTIVE;
	TAILQ_INSERT_HEAD(&mp->mnt_activevnodelist, vp, v_actfreelist);
	mp->mnt_activevnodelistsize++;
	mtx_unlock(&mp->mnt_listmtx);
	refcount_acquire(&vp->v_holdcnt);
	if (!locked)
		VI_UNLOCK(vp);
}

/*
 * Drop the hold count of the vnode.  If this is the last reference to
 * the vnode we place it on the free list unless it has been vgone'd
 * (marked VI_DOOMED) in which case we will free it.
 *
 * Because the vnode vm object keeps a hold reference on the vnode if
 * there is at least one resident non-cached page, the vnode cannot
 * leave the active list without the page cleanup done.
 */
void
_vdrop(struct vnode *vp, bool locked)
{
	struct bufobj *bo;
	struct mount *mp;
	int active;

	if (locked)
		ASSERT_VI_LOCKED(vp, __func__);
	else
		ASSERT_VI_UNLOCKED(vp, __func__);
	CTR2(KTR_VFS, "%s: vp %p", __func__, vp);
	if ((int)vp->v_holdcnt <= 0)
		panic("vdrop: holdcnt %d", vp->v_holdcnt);
	if (!locked) {
		if (refcount_release_if_not_last(&vp->v_holdcnt))
			return;
		VI_LOCK(vp);
	}
	if (refcount_release(&vp->v_holdcnt) == 0) {
		VI_UNLOCK(vp);
		return;
	}
	if ((vp->v_iflag & VI_DOOMED) == 0) {
		/*
		 * Mark a vnode as free: remove it from its active list
		 * and put it up for recycling on the freelist.
		 */
		VNASSERT(vp->v_op != NULL, vp,
		    ("vdropl: vnode already reclaimed."));
		VNASSERT((vp->v_iflag & VI_FREE) == 0, vp,
		    ("vnode already free"));
		VNASSERT(vp->v_holdcnt == 0, vp,
		    ("vdropl: freeing when we shouldn't"));
		active = vp->v_iflag & VI_ACTIVE;
		if ((vp->v_iflag & VI_OWEINACT) == 0) {
			vp->v_iflag &= ~VI_ACTIVE;
			mp = vp->v_mount;
			if (mp != NULL) {
				mtx_lock(&mp->mnt_listmtx);
				if (active) {
					TAILQ_REMOVE(&mp->mnt_activevnodelist,
					    vp, v_actfreelist);
					mp->mnt_activevnodelistsize--;
				}
				TAILQ_INSERT_TAIL(&mp->mnt_tmpfreevnodelist,
				    vp, v_actfreelist);
				mp->mnt_tmpfreevnodelistsize++;
				vp->v_iflag |= VI_FREE;
				vp->v_mflag |= VMP_TMPMNTFREELIST;
				VI_UNLOCK(vp);
				if (mp->mnt_tmpfreevnodelistsize >=
				    mnt_free_list_batch)
					vnlru_return_batch_locked(mp);
				mtx_unlock(&mp->mnt_listmtx);
			} else {
				VNASSERT(active == 0, vp,
				    ("vdropl: active vnode not on per mount "
				    "vnode list"));
				mtx_lock(&vnode_free_list_mtx);
				TAILQ_INSERT_TAIL(&vnode_free_list, vp,
				    v_actfreelist);
				freevnodes++;
				vp->v_iflag |= VI_FREE;
				VI_UNLOCK(vp);
				mtx_unlock(&vnode_free_list_mtx);
			}
		} else {
			VI_UNLOCK(vp);
			counter_u64_add(free_owe_inact, 1);
		}
		return;
	}
	/*
	 * The vnode has been marked for destruction, so free it.
	 *
	 * The vnode will be returned to the zone where it will
	 * normally remain until it is needed for another vnode. We
	 * need to cleanup (or verify that the cleanup has already
	 * been done) any residual data left from its current use
	 * so as not to contaminate the freshly allocated vnode.
	 */
	CTR2(KTR_VFS, "%s: destroying the vnode %p", __func__, vp);
	atomic_subtract_long(&numvnodes, 1);
	bo = &vp->v_bufobj;
	VNASSERT((vp->v_iflag & VI_FREE) == 0, vp,
	    ("cleaned vnode still on the free list."));
	VNASSERT(vp->v_data == NULL, vp, ("cleaned vnode isn't"));
	VNASSERT(vp->v_holdcnt == 0, vp, ("Non-zero hold count"));
	VNASSERT(vp->v_usecount == 0, vp, ("Non-zero use count"));
	VNASSERT(vp->v_writecount == 0, vp, ("Non-zero write count"));
	VNASSERT(bo->bo_numoutput == 0, vp, ("Clean vnode has pending I/O's"));
	VNASSERT(bo->bo_clean.bv_cnt == 0, vp, ("cleanbufcnt not 0"));
	VNASSERT(pctrie_is_empty(&bo->bo_clean.bv_root), vp,
	    ("clean blk trie not empty"));
	VNASSERT(bo->bo_dirty.bv_cnt == 0, vp, ("dirtybufcnt not 0"));
	VNASSERT(pctrie_is_empty(&bo->bo_dirty.bv_root), vp,
	    ("dirty blk trie not empty"));
	VNASSERT(TAILQ_EMPTY(&vp->v_cache_dst), vp, ("vp has namecache dst"));
	VNASSERT(LIST_EMPTY(&vp->v_cache_src), vp, ("vp has namecache src"));
	VNASSERT(vp->v_cache_dd == NULL, vp, ("vp has namecache for .."));
	VNASSERT(TAILQ_EMPTY(&vp->v_rl.rl_waiters), vp,
	    ("Dangling rangelock waiters"));
	VI_UNLOCK(vp);
#ifdef MAC
	mac_vnode_destroy(vp);
#endif
	if (vp->v_pollinfo != NULL) {
		destroy_vpollinfo(vp->v_pollinfo);
		vp->v_pollinfo = NULL;
	}
#ifdef INVARIANTS
	/* XXX Elsewhere we detect an already freed vnode via NULL v_op. */
	vp->v_op = NULL;
#endif
	vp->v_mountedhere = NULL;
	vp->v_unpcb = NULL;
	vp->v_rdev = NULL;
	vp->v_fifoinfo = NULL;
	vp->v_lasta = vp->v_clen = vp->v_cstart = vp->v_lastw = 0;
	vp->v_iflag = 0;
	vp->v_vflag = 0;
	bo->bo_flag = 0;
	uma_zfree(vnode_zone, vp);
}

/*
 * Call VOP_INACTIVE on the vnode and manage the DOINGINACT and OWEINACT
 * flags.  DOINGINACT prevents us from recursing in calls to vinactive.
 * OWEINACT tracks whether a vnode missed a call to inactive due to a
 * failed lock upgrade.
 */
void
vinactive(struct vnode *vp, struct thread *td)
{
	struct vm_object *obj;

	ASSERT_VOP_ELOCKED(vp, "vinactive");
	ASSERT_VI_LOCKED(vp, "vinactive");
	VNASSERT((vp->v_iflag & VI_DOINGINACT) == 0, vp,
	    ("vinactive: recursed on VI_DOINGINACT"));
	CTR2(KTR_VFS, "%s: vp %p", __func__, vp);
	vp->v_iflag |= VI_DOINGINACT;
	vp->v_iflag &= ~VI_OWEINACT;
	VI_UNLOCK(vp);
	/*
	 * Before moving off the active list, we must be sure that any
	 * modified pages are converted into the vnode's dirty
	 * buffers, since these will no longer be checked once the
	 * vnode is on the inactive list.
	 *
	 * The write-out of the dirty pages is asynchronous.  At the
	 * point that VOP_INACTIVE() is called, there could still be
	 * pending I/O and dirty pages in the object.
	 */
	if ((obj = vp->v_object) != NULL && (vp->v_vflag & VV_NOSYNC) == 0 &&
	    (obj->flags & OBJ_MIGHTBEDIRTY) != 0) {
		VM_OBJECT_WLOCK(obj);
		vm_object_page_clean(obj, 0, 0, 0);
		VM_OBJECT_WUNLOCK(obj);
	}
	VOP_INACTIVE(vp, td);
	VI_LOCK(vp);
	VNASSERT(vp->v_iflag & VI_DOINGINACT, vp,
	    ("vinactive: lost VI_DOINGINACT"));
	vp->v_iflag &= ~VI_DOINGINACT;
}

/*
 * Remove any vnodes in the vnode table belonging to mount point mp.
 *
 * If FORCECLOSE is not specified, there should not be any active ones,
 * return error if any are found (nb: this is a user error, not a
 * system error). If FORCECLOSE is specified, detach any active vnodes
 * that are found.
 *
 * If WRITECLOSE is set, only flush out regular file vnodes open for
 * writing.
 *
 * SKIPSYSTEM causes any vnodes marked VV_SYSTEM to be skipped.
 *
 * `rootrefs' specifies the base reference count for the root vnode
 * of this filesystem. The root vnode is considered busy if its
 * v_usecount exceeds this value. On a successful return, vflush(, td)
 * will call vrele() on the root vnode exactly rootrefs times.
 * If the SKIPSYSTEM or WRITECLOSE flags are specified, rootrefs must
 * be zero.
 */
#ifdef DIAGNOSTIC
static int busyprt = 0;		/* print out busy vnodes */
SYSCTL_INT(_debug, OID_AUTO, busyprt, CTLFLAG_RW, &busyprt, 0, "Print out busy vnodes");
#endif

int
vflush(struct mount *mp, int rootrefs, int flags, struct thread *td)
{
	struct vnode *vp, *mvp, *rootvp = NULL;
	struct vattr vattr;
	int busy = 0, error;

	CTR4(KTR_VFS, "%s: mp %p with rootrefs %d and flags %d", __func__, mp,
	    rootrefs, flags);
	if (rootrefs > 0) {
		KASSERT((flags & (SKIPSYSTEM | WRITECLOSE)) == 0,
		    ("vflush: bad args"));
		/*
		 * Get the filesystem root vnode. We can vput() it
		 * immediately, since with rootrefs > 0, it won't go away.
		 */
		if ((error = VFS_ROOT(mp, LK_EXCLUSIVE, &rootvp)) != 0) {
			CTR2(KTR_VFS, "%s: vfs_root lookup failed with %d",
			    __func__, error);
			return (error);
		}
		vput(rootvp);
	}
loop:
	MNT_VNODE_FOREACH_ALL(vp, mp, mvp) {
		vholdl(vp);
		error = vn_lock(vp, LK_INTERLOCK | LK_EXCLUSIVE);
		if (error) {
			vdrop(vp);
			MNT_VNODE_FOREACH_ALL_ABORT(mp, mvp);
			goto loop;
		}
		/*
		 * Skip over a vnodes marked VV_SYSTEM.
		 */
		if ((flags & SKIPSYSTEM) && (vp->v_vflag & VV_SYSTEM)) {
			VOP_UNLOCK(vp, 0);
			vdrop(vp);
			continue;
		}
		/*
		 * If WRITECLOSE is set, flush out unlinked but still open
		 * files (even if open only for reading) and regular file
		 * vnodes open for writing.
		 */
		if (flags & WRITECLOSE) {
			if (vp->v_object != NULL) {
				VM_OBJECT_WLOCK(vp->v_object);
				vm_object_page_clean(vp->v_object, 0, 0, 0);
				VM_OBJECT_WUNLOCK(vp->v_object);
			}
			error = VOP_FSYNC(vp, MNT_WAIT, td);
			if (error != 0) {
				VOP_UNLOCK(vp, 0);
				vdrop(vp);
				MNT_VNODE_FOREACH_ALL_ABORT(mp, mvp);
				return (error);
			}
			error = VOP_GETATTR(vp, &vattr, td->td_ucred);
			VI_LOCK(vp);

			if ((vp->v_type == VNON ||
			    (error == 0 && vattr.va_nlink > 0)) &&
			    (vp->v_writecount <= 0 || vp->v_type != VREG)) {
				VOP_UNLOCK(vp, 0);
				vdropl(vp);
				continue;
			}
		} else
			VI_LOCK(vp);
		/*
		 * With v_usecount == 0, all we need to do is clear out the
		 * vnode data structures and we are done.
		 *
		 * If FORCECLOSE is set, forcibly close the vnode.
		 */
		if (vp->v_usecount == 0 || (flags & FORCECLOSE)) {
			vgonel(vp);
		} else {
			busy++;
#ifdef DIAGNOSTIC
			if (busyprt)
				vn_printf(vp, "vflush: busy vnode ");
#endif
		}
		VOP_UNLOCK(vp, 0);
		vdropl(vp);
	}
	if (rootrefs > 0 && (flags & FORCECLOSE) == 0) {
		/*
		 * If just the root vnode is busy, and if its refcount
		 * is equal to `rootrefs', then go ahead and kill it.
		 */
		VI_LOCK(rootvp);
		KASSERT(busy > 0, ("vflush: not busy"));
		VNASSERT(rootvp->v_usecount >= rootrefs, rootvp,
		    ("vflush: usecount %d < rootrefs %d",
		     rootvp->v_usecount, rootrefs));
		if (busy == 1 && rootvp->v_usecount == rootrefs) {
			VOP_LOCK(rootvp, LK_EXCLUSIVE|LK_INTERLOCK);
			vgone(rootvp);
			VOP_UNLOCK(rootvp, 0);
			busy = 0;
		} else
			VI_UNLOCK(rootvp);
	}
	if (busy) {
		CTR2(KTR_VFS, "%s: failing as %d vnodes are busy", __func__,
		    busy);
		return (EBUSY);
	}
	for (; rootrefs > 0; rootrefs--)
		vrele(rootvp);
	return (0);
}

/*
 * Recycle an unused vnode to the front of the free list.
 */
int
vrecycle(struct vnode *vp)
{
	int recycled;

	VI_LOCK(vp);
	recycled = vrecyclel(vp);
	VI_UNLOCK(vp);
	return (recycled);
}

/*
 * vrecycle, with the vp interlock held.
 */
int
vrecyclel(struct vnode *vp)
{
	int recycled;

	ASSERT_VOP_ELOCKED(vp, __func__);
	ASSERT_VI_LOCKED(vp, __func__);
	CTR2(KTR_VFS, "%s: vp %p", __func__, vp);
	recycled = 0;
	if (vp->v_usecount == 0) {
		recycled = 1;
		vgonel(vp);
	}
	return (recycled);
}

/*
 * Eliminate all activity associated with a vnode
 * in preparation for reuse.
 */
void
vgone(struct vnode *vp)
{
	VI_LOCK(vp);
	vgonel(vp);
	VI_UNLOCK(vp);
}

static void
notify_lowervp_vfs_dummy(struct mount *mp __unused,
    struct vnode *lowervp __unused)
{
}

/*
 * Notify upper mounts about reclaimed or unlinked vnode.
 */
void
vfs_notify_upper(struct vnode *vp, int event)
{
	static struct vfsops vgonel_vfsops = {
		.vfs_reclaim_lowervp = notify_lowervp_vfs_dummy,
		.vfs_unlink_lowervp = notify_lowervp_vfs_dummy,
	};
	struct mount *mp, *ump, *mmp;

	mp = vp->v_mount;
	if (mp == NULL)
		return;

	MNT_ILOCK(mp);
	if (TAILQ_EMPTY(&mp->mnt_uppers))
		goto unlock;
	MNT_IUNLOCK(mp);
	mmp = malloc(sizeof(struct mount), M_TEMP, M_WAITOK | M_ZERO);
	mmp->mnt_op = &vgonel_vfsops;
	mmp->mnt_kern_flag |= MNTK_MARKER;
	MNT_ILOCK(mp);
	mp->mnt_kern_flag |= MNTK_VGONE_UPPER;
	for (ump = TAILQ_FIRST(&mp->mnt_uppers); ump != NULL;) {
		if ((ump->mnt_kern_flag & MNTK_MARKER) != 0) {
			ump = TAILQ_NEXT(ump, mnt_upper_link);
			continue;
		}
		TAILQ_INSERT_AFTER(&mp->mnt_uppers, ump, mmp, mnt_upper_link);
		MNT_IUNLOCK(mp);
		switch (event) {
		case VFS_NOTIFY_UPPER_RECLAIM:
			VFS_RECLAIM_LOWERVP(ump, vp);
			break;
		case VFS_NOTIFY_UPPER_UNLINK:
			VFS_UNLINK_LOWERVP(ump, vp);
			break;
		default:
			KASSERT(0, ("invalid event %d", event));
			break;
		}
		MNT_ILOCK(mp);
		ump = TAILQ_NEXT(mmp, mnt_upper_link);
		TAILQ_REMOVE(&mp->mnt_uppers, mmp, mnt_upper_link);
	}
	free(mmp, M_TEMP);
	mp->mnt_kern_flag &= ~MNTK_VGONE_UPPER;
	if ((mp->mnt_kern_flag & MNTK_VGONE_WAITER) != 0) {
		mp->mnt_kern_flag &= ~MNTK_VGONE_WAITER;
		wakeup(&mp->mnt_uppers);
	}
unlock:
	MNT_IUNLOCK(mp);
}

/*
 * vgone, with the vp interlock held.
 */
static void
vgonel(struct vnode *vp)
{
	struct thread *td;
	int oweinact;
	int active;
	struct mount *mp;

	ASSERT_VOP_ELOCKED(vp, "vgonel");
	ASSERT_VI_LOCKED(vp, "vgonel");
	VNASSERT(vp->v_holdcnt, vp,
	    ("vgonel: vp %p has no reference.", vp));
	CTR2(KTR_VFS, "%s: vp %p", __func__, vp);
	td = curthread;

	/*
	 * Don't vgonel if we're already doomed.
	 */
	if (vp->v_iflag & VI_DOOMED)
		return;
	vp->v_iflag |= VI_DOOMED;

	/*
	 * Check to see if the vnode is in use.  If so, we have to call
	 * VOP_CLOSE() and VOP_INACTIVE().
	 */
	active = vp->v_usecount;
	oweinact = (vp->v_iflag & VI_OWEINACT);
	VI_UNLOCK(vp);
	vfs_notify_upper(vp, VFS_NOTIFY_UPPER_RECLAIM);

	/*
	 * If purging an active vnode, it must be closed and
	 * deactivated before being reclaimed.
	 */
	if (active)
		VOP_CLOSE(vp, FNONBLOCK, NOCRED, td);
	if (oweinact || active) {
		VI_LOCK(vp);
		if ((vp->v_iflag & VI_DOINGINACT) == 0)
			vinactive(vp, td);
		VI_UNLOCK(vp);
	}
	if (vp->v_type == VSOCK)
		vfs_unp_reclaim(vp);

	/*
	 * Clean out any buffers associated with the vnode.
	 * If the flush fails, just toss the buffers.
	 */
	mp = NULL;
	if (!TAILQ_EMPTY(&vp->v_bufobj.bo_dirty.bv_hd))
		(void) vn_start_secondary_write(vp, &mp, V_WAIT);
	if (vinvalbuf(vp, V_SAVE, 0, 0) != 0) {
		while (vinvalbuf(vp, 0, 0, 0) != 0)
			;
	}

	BO_LOCK(&vp->v_bufobj);
	KASSERT(TAILQ_EMPTY(&vp->v_bufobj.bo_dirty.bv_hd) &&
	    vp->v_bufobj.bo_dirty.bv_cnt == 0 &&
	    TAILQ_EMPTY(&vp->v_bufobj.bo_clean.bv_hd) &&
	    vp->v_bufobj.bo_clean.bv_cnt == 0,
	    ("vp %p bufobj not invalidated", vp));

	/*
	 * For VMIO bufobj, BO_DEAD is set in vm_object_terminate()
	 * after the object's page queue is flushed.
	 */
	if (vp->v_bufobj.bo_object == NULL)
		vp->v_bufobj.bo_flag |= BO_DEAD;
	BO_UNLOCK(&vp->v_bufobj);

	/*
	 * Reclaim the vnode.
	 */
	if (VOP_RECLAIM(vp, td))
		panic("vgone: cannot reclaim");
	if (mp != NULL)
		vn_finished_secondary_write(mp);
	VNASSERT(vp->v_object == NULL, vp,
	    ("vop_reclaim left v_object vp=%p, tag=%s", vp, vp->v_tag));
	/*
	 * Clear the advisory locks and wake up waiting threads.
	 */
	(void)VOP_ADVLOCKPURGE(vp);
	vp->v_lockf = NULL;
	/*
	 * Delete from old mount point vnode list.
	 */
	delmntque(vp);
	cache_purge(vp);
	/*
	 * Done with purge, reset to the standard lock and invalidate
	 * the vnode.
	 */
	VI_LOCK(vp);
	vp->v_vnlock = &vp->v_lock;
	vp->v_op = &dead_vnodeops;
	vp->v_tag = "none";
	vp->v_type = VBAD;
}

/*
 * Calculate the total number of references to a special device.
 */
int
vcount(struct vnode *vp)
{
	int count;

	dev_lock();
	count = vp->v_rdev->si_usecount;
	dev_unlock();
	return (count);
}

/*
 * Same as above, but using the struct cdev *as argument
 */
int
count_dev(struct cdev *dev)
{
	int count;

	dev_lock();
	count = dev->si_usecount;
	dev_unlock();
	return(count);
}

/*
 * Print out a description of a vnode.
 */
static char *typename[] =
{"VNON", "VREG", "VDIR", "VBLK", "VCHR", "VLNK", "VSOCK", "VFIFO", "VBAD",
 "VMARKER"};

void
vn_printf(struct vnode *vp, const char *fmt, ...)
{
	va_list ap;
	char buf[256], buf2[16];
	u_long flags;

	va_start(ap, fmt);
	vprintf(fmt, ap);
	va_end(ap);
	printf("%p: ", (void *)vp);
	printf("tag %s, type %s\n", vp->v_tag, typename[vp->v_type]);
	printf("    usecount %d, writecount %d, refcount %d",
	    vp->v_usecount, vp->v_writecount, vp->v_holdcnt);
	switch (vp->v_type) {
	case VDIR:
		printf(" mountedhere %p\n", vp->v_mountedhere);
		break;
	case VCHR:
		printf(" rdev %p\n", vp->v_rdev);
		break;
	case VSOCK:
		printf(" socket %p\n", vp->v_unpcb);
		break;
	case VFIFO:
		printf(" fifoinfo %p\n", vp->v_fifoinfo);
		break;
	default:
		printf("\n");
		break;
	}
	buf[0] = '\0';
	buf[1] = '\0';
	if (vp->v_vflag & VV_ROOT)
		strlcat(buf, "|VV_ROOT", sizeof(buf));
	if (vp->v_vflag & VV_ISTTY)
		strlcat(buf, "|VV_ISTTY", sizeof(buf));
	if (vp->v_vflag & VV_NOSYNC)
		strlcat(buf, "|VV_NOSYNC", sizeof(buf));
	if (vp->v_vflag & VV_ETERNALDEV)
		strlcat(buf, "|VV_ETERNALDEV", sizeof(buf));
	if (vp->v_vflag & VV_CACHEDLABEL)
		strlcat(buf, "|VV_CACHEDLABEL", sizeof(buf));
	if (vp->v_vflag & VV_COPYONWRITE)
		strlcat(buf, "|VV_COPYONWRITE", sizeof(buf));
	if (vp->v_vflag & VV_SYSTEM)
		strlcat(buf, "|VV_SYSTEM", sizeof(buf));
	if (vp->v_vflag & VV_PROCDEP)
		strlcat(buf, "|VV_PROCDEP", sizeof(buf));
	if (vp->v_vflag & VV_NOKNOTE)
		strlcat(buf, "|VV_NOKNOTE", sizeof(buf));
	if (vp->v_vflag & VV_DELETED)
		strlcat(buf, "|VV_DELETED", sizeof(buf));
	if (vp->v_vflag & VV_MD)
		strlcat(buf, "|VV_MD", sizeof(buf));
	if (vp->v_vflag & VV_FORCEINSMQ)
		strlcat(buf, "|VV_FORCEINSMQ", sizeof(buf));
	flags = vp->v_vflag & ~(VV_ROOT | VV_ISTTY | VV_NOSYNC | VV_ETERNALDEV |
	    VV_CACHEDLABEL | VV_COPYONWRITE | VV_SYSTEM | VV_PROCDEP |
	    VV_NOKNOTE | VV_DELETED | VV_MD | VV_FORCEINSMQ);
	if (flags != 0) {
		snprintf(buf2, sizeof(buf2), "|VV(0x%lx)", flags);
		strlcat(buf, buf2, sizeof(buf));
	}
	if (vp->v_iflag & VI_MOUNT)
		strlcat(buf, "|VI_MOUNT", sizeof(buf));
	if (vp->v_iflag & VI_DOOMED)
		strlcat(buf, "|VI_DOOMED", sizeof(buf));
	if (vp->v_iflag & VI_FREE)
		strlcat(buf, "|VI_FREE", sizeof(buf));
	if (vp->v_iflag & VI_ACTIVE)
		strlcat(buf, "|VI_ACTIVE", sizeof(buf));
	if (vp->v_iflag & VI_DOINGINACT)
		strlcat(buf, "|VI_DOINGINACT", sizeof(buf));
	if (vp->v_iflag & VI_OWEINACT)
		strlcat(buf, "|VI_OWEINACT", sizeof(buf));
	flags = vp->v_iflag & ~(VI_MOUNT | VI_DOOMED | VI_FREE |
	    VI_ACTIVE | VI_DOINGINACT | VI_OWEINACT);
	if (flags != 0) {
		snprintf(buf2, sizeof(buf2), "|VI(0x%lx)", flags);
		strlcat(buf, buf2, sizeof(buf));
	}
	printf("    flags (%s)\n", buf + 1);
	if (mtx_owned(VI_MTX(vp)))
		printf(" VI_LOCKed");
	if (vp->v_object != NULL)
		printf("    v_object %p ref %d pages %d "
		    "cleanbuf %d dirtybuf %d\n",
		    vp->v_object, vp->v_object->ref_count,
		    vp->v_object->resident_page_count,
		    vp->v_bufobj.bo_clean.bv_cnt,
		    vp->v_bufobj.bo_dirty.bv_cnt);
	printf("    ");
	lockmgr_printinfo(vp->v_vnlock);
	if (vp->v_data != NULL)
		VOP_PRINT(vp);
}

#ifdef DDB
/*
 * List all of the locked vnodes in the system.
 * Called when debugging the kernel.
 */
DB_SHOW_COMMAND(lockedvnods, lockedvnodes)
{
	struct mount *mp;
	struct vnode *vp;

	/*
	 * Note: because this is DDB, we can't obey the locking semantics
	 * for these structures, which means we could catch an inconsistent
	 * state and dereference a nasty pointer.  Not much to be done
	 * about that.
	 */
	db_printf("Locked vnodes\n");
	TAILQ_FOREACH(mp, &mountlist, mnt_list) {
		TAILQ_FOREACH(vp, &mp->mnt_nvnodelist, v_nmntvnodes) {
			if (vp->v_type != VMARKER && VOP_ISLOCKED(vp))
				vn_printf(vp, "vnode ");
		}
	}
}

/*
 * Show details about the given vnode.
 */
DB_SHOW_COMMAND(vnode, db_show_vnode)
{
	struct vnode *vp;

	if (!have_addr)
		return;
	vp = (struct vnode *)addr;
	vn_printf(vp, "vnode ");
}

/*
 * Show details about the given mount point.
 */
DB_SHOW_COMMAND(mount, db_show_mount)
{
	struct mount *mp;
	struct vfsopt *opt;
	struct statfs *sp;
	struct vnode *vp;
	char buf[512];
	uint64_t mflags;
	u_int flags;

	if (!have_addr) {
		/* No address given, print short info about all mount points. */
		TAILQ_FOREACH(mp, &mountlist, mnt_list) {
			db_printf("%p %s on %s (%s)\n", mp,
			    mp->mnt_stat.f_mntfromname,
			    mp->mnt_stat.f_mntonname,
			    mp->mnt_stat.f_fstypename);
			if (db_pager_quit)
				break;
		}
		db_printf("\nMore info: show mount <addr>\n");
		return;
	}

	mp = (struct mount *)addr;
	db_printf("%p %s on %s (%s)\n", mp, mp->mnt_stat.f_mntfromname,
	    mp->mnt_stat.f_mntonname, mp->mnt_stat.f_fstypename);

	buf[0] = '\0';
	mflags = mp->mnt_flag;
#define	MNT_FLAG(flag)	do {						\
	if (mflags & (flag)) {						\
		if (buf[0] != '\0')					\
			strlcat(buf, ", ", sizeof(buf));		\
		strlcat(buf, (#flag) + 4, sizeof(buf));			\
		mflags &= ~(flag);					\
	}								\
} while (0)
	MNT_FLAG(MNT_RDONLY);
	MNT_FLAG(MNT_SYNCHRONOUS);
	MNT_FLAG(MNT_NOEXEC);
	MNT_FLAG(MNT_NOSUID);
	MNT_FLAG(MNT_NFS4ACLS);
	MNT_FLAG(MNT_UNION);
	MNT_FLAG(MNT_ASYNC);
	MNT_FLAG(MNT_SUIDDIR);
	MNT_FLAG(MNT_SOFTDEP);
	MNT_FLAG(MNT_NOSYMFOLLOW);
	MNT_FLAG(MNT_GJOURNAL);
	MNT_FLAG(MNT_MULTILABEL);
	MNT_FLAG(MNT_ACLS);
	MNT_FLAG(MNT_NOATIME);
	MNT_FLAG(MNT_NOCLUSTERR);
	MNT_FLAG(MNT_NOCLUSTERW);
	MNT_FLAG(MNT_SUJ);
	MNT_FLAG(MNT_EXRDONLY);
	MNT_FLAG(MNT_EXPORTED);
	MNT_FLAG(MNT_DEFEXPORTED);
	MNT_FLAG(MNT_EXPORTANON);
	MNT_FLAG(MNT_EXKERB);
	MNT_FLAG(MNT_EXPUBLIC);
	MNT_FLAG(MNT_LOCAL);
	MNT_FLAG(MNT_QUOTA);
	MNT_FLAG(MNT_ROOTFS);
	MNT_FLAG(MNT_USER);
	MNT_FLAG(MNT_IGNORE);
	MNT_FLAG(MNT_UPDATE);
	MNT_FLAG(MNT_DELEXPORT);
	MNT_FLAG(MNT_RELOAD);
	MNT_FLAG(MNT_FORCE);
	MNT_FLAG(MNT_SNAPSHOT);
	MNT_FLAG(MNT_BYFSID);
#undef MNT_FLAG
	if (mflags != 0) {
		if (buf[0] != '\0')
			strlcat(buf, ", ", sizeof(buf));
		snprintf(buf + strlen(buf), sizeof(buf) - strlen(buf),
		    "0x%016jx", mflags);
	}
	db_printf("    mnt_flag = %s\n", buf);

	buf[0] = '\0';
	flags = mp->mnt_kern_flag;
#define	MNT_KERN_FLAG(flag)	do {					\
	if (flags & (flag)) {						\
		if (buf[0] != '\0')					\
			strlcat(buf, ", ", sizeof(buf));		\
		strlcat(buf, (#flag) + 5, sizeof(buf));			\
		flags &= ~(flag);					\
	}								\
} while (0)
	MNT_KERN_FLAG(MNTK_UNMOUNTF);
	MNT_KERN_FLAG(MNTK_ASYNC);
	MNT_KERN_FLAG(MNTK_SOFTDEP);
	MNT_KERN_FLAG(MNTK_NOINSMNTQ);
	MNT_KERN_FLAG(MNTK_DRAINING);
	MNT_KERN_FLAG(MNTK_REFEXPIRE);
	MNT_KERN_FLAG(MNTK_EXTENDED_SHARED);
	MNT_KERN_FLAG(MNTK_SHARED_WRITES);
	MNT_KERN_FLAG(MNTK_NO_IOPF);
	MNT_KERN_FLAG(MNTK_VGONE_UPPER);
	MNT_KERN_FLAG(MNTK_VGONE_WAITER);
	MNT_KERN_FLAG(MNTK_LOOKUP_EXCL_DOTDOT);
	MNT_KERN_FLAG(MNTK_MARKER);
	MNT_KERN_FLAG(MNTK_USES_BCACHE);
	MNT_KERN_FLAG(MNTK_NOASYNC);
	MNT_KERN_FLAG(MNTK_UNMOUNT);
	MNT_KERN_FLAG(MNTK_MWAIT);
	MNT_KERN_FLAG(MNTK_SUSPEND);
	MNT_KERN_FLAG(MNTK_SUSPEND2);
	MNT_KERN_FLAG(MNTK_SUSPENDED);
	MNT_KERN_FLAG(MNTK_LOOKUP_SHARED);
	MNT_KERN_FLAG(MNTK_NOKNOTE);
#undef MNT_KERN_FLAG
	if (flags != 0) {
		if (buf[0] != '\0')
			strlcat(buf, ", ", sizeof(buf));
		snprintf(buf + strlen(buf), sizeof(buf) - strlen(buf),
		    "0x%08x", flags);
	}
	db_printf("    mnt_kern_flag = %s\n", buf);

	db_printf("    mnt_opt = ");
	opt = TAILQ_FIRST(mp->mnt_opt);
	if (opt != NULL) {
		db_printf("%s", opt->name);
		opt = TAILQ_NEXT(opt, link);
		while (opt != NULL) {
			db_printf(", %s", opt->name);
			opt = TAILQ_NEXT(opt, link);
		}
	}
	db_printf("\n");

	sp = &mp->mnt_stat;
	db_printf("    mnt_stat = { version=%u type=%u flags=0x%016jx "
	    "bsize=%ju iosize=%ju blocks=%ju bfree=%ju bavail=%jd files=%ju "
	    "ffree=%jd syncwrites=%ju asyncwrites=%ju syncreads=%ju "
	    "asyncreads=%ju namemax=%u owner=%u fsid=[%d, %d] }\n",
	    (u_int)sp->f_version, (u_int)sp->f_type, (uintmax_t)sp->f_flags,
	    (uintmax_t)sp->f_bsize, (uintmax_t)sp->f_iosize,
	    (uintmax_t)sp->f_blocks, (uintmax_t)sp->f_bfree,
	    (intmax_t)sp->f_bavail, (uintmax_t)sp->f_files,
	    (intmax_t)sp->f_ffree, (uintmax_t)sp->f_syncwrites,
	    (uintmax_t)sp->f_asyncwrites, (uintmax_t)sp->f_syncreads,
	    (uintmax_t)sp->f_asyncreads, (u_int)sp->f_namemax,
	    (u_int)sp->f_owner, (int)sp->f_fsid.val[0], (int)sp->f_fsid.val[1]);

	db_printf("    mnt_cred = { uid=%u ruid=%u",
	    (u_int)mp->mnt_cred->cr_uid, (u_int)mp->mnt_cred->cr_ruid);
	if (jailed(mp->mnt_cred))
		db_printf(", jail=%d", mp->mnt_cred->cr_prison->pr_id);
	db_printf(" }\n");
	db_printf("    mnt_ref = %d\n", mp->mnt_ref);
	db_printf("    mnt_gen = %d\n", mp->mnt_gen);
	db_printf("    mnt_nvnodelistsize = %d\n", mp->mnt_nvnodelistsize);
	db_printf("    mnt_activevnodelistsize = %d\n",
	    mp->mnt_activevnodelistsize);
	db_printf("    mnt_writeopcount = %d\n", mp->mnt_writeopcount);
	db_printf("    mnt_maxsymlinklen = %d\n", mp->mnt_maxsymlinklen);
	db_printf("    mnt_iosize_max = %d\n", mp->mnt_iosize_max);
	db_printf("    mnt_hashseed = %u\n", mp->mnt_hashseed);
	db_printf("    mnt_lockref = %d\n", mp->mnt_lockref);
	db_printf("    mnt_secondary_writes = %d\n", mp->mnt_secondary_writes);
	db_printf("    mnt_secondary_accwrites = %d\n",
	    mp->mnt_secondary_accwrites);
	db_printf("    mnt_gjprovider = %s\n",
	    mp->mnt_gjprovider != NULL ? mp->mnt_gjprovider : "NULL");

	db_printf("\n\nList of active vnodes\n");
	TAILQ_FOREACH(vp, &mp->mnt_activevnodelist, v_actfreelist) {
		if (vp->v_type != VMARKER) {
			vn_printf(vp, "vnode ");
			if (db_pager_quit)
				break;
		}
	}
	db_printf("\n\nList of inactive vnodes\n");
	TAILQ_FOREACH(vp, &mp->mnt_nvnodelist, v_nmntvnodes) {
		if (vp->v_type != VMARKER && (vp->v_iflag & VI_ACTIVE) == 0) {
			vn_printf(vp, "vnode ");
			if (db_pager_quit)
				break;
		}
	}
}
#endif	/* DDB */

/*
 * Fill in a struct xvfsconf based on a struct vfsconf.
 */
static int
vfsconf2x(struct sysctl_req *req, struct vfsconf *vfsp)
{
	struct xvfsconf xvfsp;

	bzero(&xvfsp, sizeof(xvfsp));
	strcpy(xvfsp.vfc_name, vfsp->vfc_name);
	xvfsp.vfc_typenum = vfsp->vfc_typenum;
	xvfsp.vfc_refcount = vfsp->vfc_refcount;
	xvfsp.vfc_flags = vfsp->vfc_flags;
	/*
	 * These are unused in userland, we keep them
	 * to not break binary compatibility.
	 */
	xvfsp.vfc_vfsops = NULL;
	xvfsp.vfc_next = NULL;
	return (SYSCTL_OUT(req, &xvfsp, sizeof(xvfsp)));
}

#ifdef COMPAT_FREEBSD32
struct xvfsconf32 {
	uint32_t	vfc_vfsops;
	char		vfc_name[MFSNAMELEN];
	int32_t		vfc_typenum;
	int32_t		vfc_refcount;
	int32_t		vfc_flags;
	uint32_t	vfc_next;
};

static int
vfsconf2x32(struct sysctl_req *req, struct vfsconf *vfsp)
{
	struct xvfsconf32 xvfsp;

	bzero(&xvfsp, sizeof(xvfsp));
	strcpy(xvfsp.vfc_name, vfsp->vfc_name);
	xvfsp.vfc_typenum = vfsp->vfc_typenum;
	xvfsp.vfc_refcount = vfsp->vfc_refcount;
	xvfsp.vfc_flags = vfsp->vfc_flags;
	return (SYSCTL_OUT(req, &xvfsp, sizeof(xvfsp)));
}
#endif

/*
 * Top level filesystem related information gathering.
 */
static int
sysctl_vfs_conflist(SYSCTL_HANDLER_ARGS)
{
	struct vfsconf *vfsp;
	int error;

	error = 0;
	vfsconf_slock();
	TAILQ_FOREACH(vfsp, &vfsconf, vfc_list) {
#ifdef COMPAT_FREEBSD32
		if (req->flags & SCTL_MASK32)
			error = vfsconf2x32(req, vfsp);
		else
#endif
			error = vfsconf2x(req, vfsp);
		if (error)
			break;
	}
	vfsconf_sunlock();
	return (error);
}

SYSCTL_PROC(_vfs, OID_AUTO, conflist, CTLTYPE_OPAQUE | CTLFLAG_RD |
    CTLFLAG_MPSAFE, NULL, 0, sysctl_vfs_conflist,
    "S,xvfsconf", "List of all configured filesystems");

#ifndef BURN_BRIDGES
static int	sysctl_ovfs_conf(SYSCTL_HANDLER_ARGS);

static int
vfs_sysctl(SYSCTL_HANDLER_ARGS)
{
	int *name = (int *)arg1 - 1;	/* XXX */
	u_int namelen = arg2 + 1;	/* XXX */
	struct vfsconf *vfsp;

	log(LOG_WARNING, "userland calling deprecated sysctl, "
	    "please rebuild world\n");

#if 1 || defined(COMPAT_PRELITE2)
	/* Resolve ambiguity between VFS_VFSCONF and VFS_GENERIC. */
	if (namelen == 1)
		return (sysctl_ovfs_conf(oidp, arg1, arg2, req));
#endif

	switch (name[1]) {
	case VFS_MAXTYPENUM:
		if (namelen != 2)
			return (ENOTDIR);
		return (SYSCTL_OUT(req, &maxvfsconf, sizeof(int)));
	case VFS_CONF:
		if (namelen != 3)
			return (ENOTDIR);	/* overloaded */
		vfsconf_slock();
		TAILQ_FOREACH(vfsp, &vfsconf, vfc_list) {
			if (vfsp->vfc_typenum == name[2])
				break;
		}
		vfsconf_sunlock();
		if (vfsp == NULL)
			return (EOPNOTSUPP);
#ifdef COMPAT_FREEBSD32
		if (req->flags & SCTL_MASK32)
			return (vfsconf2x32(req, vfsp));
		else
#endif
			return (vfsconf2x(req, vfsp));
	}
	return (EOPNOTSUPP);
}

static SYSCTL_NODE(_vfs, VFS_GENERIC, generic, CTLFLAG_RD | CTLFLAG_SKIP |
    CTLFLAG_MPSAFE, vfs_sysctl,
    "Generic filesystem");

#if 1 || defined(COMPAT_PRELITE2)

static int
sysctl_ovfs_conf(SYSCTL_HANDLER_ARGS)
{
	int error;
	struct vfsconf *vfsp;
	struct ovfsconf ovfs;

	vfsconf_slock();
	TAILQ_FOREACH(vfsp, &vfsconf, vfc_list) {
		bzero(&ovfs, sizeof(ovfs));
		ovfs.vfc_vfsops = vfsp->vfc_vfsops;	/* XXX used as flag */
		strcpy(ovfs.vfc_name, vfsp->vfc_name);
		ovfs.vfc_index = vfsp->vfc_typenum;
		ovfs.vfc_refcount = vfsp->vfc_refcount;
		ovfs.vfc_flags = vfsp->vfc_flags;
		error = SYSCTL_OUT(req, &ovfs, sizeof ovfs);
		if (error != 0) {
			vfsconf_sunlock();
			return (error);
		}
	}
	vfsconf_sunlock();
	return (0);
}

#endif /* 1 || COMPAT_PRELITE2 */
#endif /* !BURN_BRIDGES */

#define KINFO_VNODESLOP		10
#ifdef notyet
/*
 * Dump vnode list (via sysctl).
 */
/* ARGSUSED */
static int
sysctl_vnode(SYSCTL_HANDLER_ARGS)
{
	struct xvnode *xvn;
	struct mount *mp;
	struct vnode *vp;
	int error, len, n;

	/*
	 * Stale numvnodes access is not fatal here.
	 */
	req->lock = 0;
	len = (numvnodes + KINFO_VNODESLOP) * sizeof *xvn;
	if (!req->oldptr)
		/* Make an estimate */
		return (SYSCTL_OUT(req, 0, len));

	error = sysctl_wire_old_buffer(req, 0);
	if (error != 0)
		return (error);
	xvn = malloc(len, M_TEMP, M_ZERO | M_WAITOK);
	n = 0;
	mtx_lock(&mountlist_mtx);
	TAILQ_FOREACH(mp, &mountlist, mnt_list) {
		if (vfs_busy(mp, MBF_NOWAIT | MBF_MNTLSTLOCK))
			continue;
		MNT_ILOCK(mp);
		TAILQ_FOREACH(vp, &mp->mnt_nvnodelist, v_nmntvnodes) {
			if (n == len)
				break;
			vref(vp);
			xvn[n].xv_size = sizeof *xvn;
			xvn[n].xv_vnode = vp;
			xvn[n].xv_id = 0;	/* XXX compat */
#define XV_COPY(field) xvn[n].xv_##field = vp->v_##field
			XV_COPY(usecount);
			XV_COPY(writecount);
			XV_COPY(holdcnt);
			XV_COPY(mount);
			XV_COPY(numoutput);
			XV_COPY(type);
#undef XV_COPY
			xvn[n].xv_flag = vp->v_vflag;

			switch (vp->v_type) {
			case VREG:
			case VDIR:
			case VLNK:
				break;
			case VBLK:
			case VCHR:
				if (vp->v_rdev == NULL) {
					vrele(vp);
					continue;
				}
				xvn[n].xv_dev = dev2udev(vp->v_rdev);
				break;
			case VSOCK:
				xvn[n].xv_socket = vp->v_socket;
				break;
			case VFIFO:
				xvn[n].xv_fifo = vp->v_fifoinfo;
				break;
			case VNON:
			case VBAD:
			default:
				/* shouldn't happen? */
				vrele(vp);
				continue;
			}
			vrele(vp);
			++n;
		}
		MNT_IUNLOCK(mp);
		mtx_lock(&mountlist_mtx);
		vfs_unbusy(mp);
		if (n == len)
			break;
	}
	mtx_unlock(&mountlist_mtx);

	error = SYSCTL_OUT(req, xvn, n * sizeof *xvn);
	free(xvn, M_TEMP);
	return (error);
}

SYSCTL_PROC(_kern, KERN_VNODE, vnode, CTLTYPE_OPAQUE | CTLFLAG_RD |
    CTLFLAG_MPSAFE, 0, 0, sysctl_vnode, "S,xvnode",
    "");
#endif

static void
unmount_or_warn(struct mount *mp)
{
	int error;

	error = dounmount(mp, MNT_FORCE, curthread);
	if (error != 0) {
		printf("unmount of %s failed (", mp->mnt_stat.f_mntonname);
		if (error == EBUSY)
			printf("BUSY)\n");
		else
			printf("%d)\n", error);
	}
}

/*
 * Unmount all filesystems. The list is traversed in reverse order
 * of mounting to avoid dependencies.
 */
void
vfs_unmountall(void)
{
	struct mount *mp, *tmp;

	CTR1(KTR_VFS, "%s: unmounting all filesystems", __func__);

	/*
	 * Since this only runs when rebooting, it is not interlocked.
	 */
	TAILQ_FOREACH_REVERSE_SAFE(mp, &mountlist, mntlist, mnt_list, tmp) {
		vfs_ref(mp);

		/*
		 * Forcibly unmounting "/dev" before "/" would prevent clean
		 * unmount of the latter.
		 */
		if (mp == rootdevmp)
			continue;

		unmount_or_warn(mp);
	}

	if (rootdevmp != NULL)
		unmount_or_warn(rootdevmp);
}

/*
 * perform msync on all vnodes under a mount point
 * the mount point must be locked.
 */
void
vfs_msync(struct mount *mp, int flags)
{
	struct vnode *vp, *mvp;
	struct vm_object *obj;

	CTR2(KTR_VFS, "%s: mp %p", __func__, mp);

	vnlru_return_batch(mp);

	MNT_VNODE_FOREACH_ACTIVE(vp, mp, mvp) {
		obj = vp->v_object;
		if (obj != NULL && (obj->flags & OBJ_MIGHTBEDIRTY) != 0 &&
		    (flags == MNT_WAIT || VOP_ISLOCKED(vp) == 0)) {
			if (!vget(vp,
			    LK_EXCLUSIVE | LK_RETRY | LK_INTERLOCK,
			    curthread)) {
				if (vp->v_vflag & VV_NOSYNC) {	/* unlinked */
					vput(vp);
					continue;
				}

				obj = vp->v_object;
				if (obj != NULL) {
					VM_OBJECT_WLOCK(obj);
					vm_object_page_clean(obj, 0, 0,
					    flags == MNT_WAIT ?
					    OBJPC_SYNC : OBJPC_NOSYNC);
					VM_OBJECT_WUNLOCK(obj);
				}
				vput(vp);
			}
		} else
			VI_UNLOCK(vp);
	}
}

static void
destroy_vpollinfo_free(struct vpollinfo *vi)
{

	knlist_destroy(&vi->vpi_selinfo.si_note);
	mtx_destroy(&vi->vpi_lock);
	uma_zfree(vnodepoll_zone, vi);
}

static void
destroy_vpollinfo(struct vpollinfo *vi)
{

	knlist_clear(&vi->vpi_selinfo.si_note, 1);
	seldrain(&vi->vpi_selinfo);
	destroy_vpollinfo_free(vi);
}

/*
 * Initialize per-vnode helper structure to hold poll-related state.
 */
void
v_addpollinfo(struct vnode *vp)
{
	struct vpollinfo *vi;

	if (vp->v_pollinfo != NULL)
		return;
	vi = uma_zalloc(vnodepoll_zone, M_WAITOK | M_ZERO);
	mtx_init(&vi->vpi_lock, "vnode pollinfo", NULL, MTX_DEF);
	knlist_init(&vi->vpi_selinfo.si_note, vp, vfs_knllock,
	    vfs_knlunlock, vfs_knl_assert_locked, vfs_knl_assert_unlocked);
	VI_LOCK(vp);
	if (vp->v_pollinfo != NULL) {
		VI_UNLOCK(vp);
		destroy_vpollinfo_free(vi);
		return;
	}
	vp->v_pollinfo = vi;
	VI_UNLOCK(vp);
}

/*
 * Record a process's interest in events which might happen to
 * a vnode.  Because poll uses the historic select-style interface
 * internally, this routine serves as both the ``check for any
 * pending events'' and the ``record my interest in future events''
 * functions.  (These are done together, while the lock is held,
 * to avoid race conditions.)
 */
int
vn_pollrecord(struct vnode *vp, struct thread *td, int events)
{

	v_addpollinfo(vp);
	mtx_lock(&vp->v_pollinfo->vpi_lock);
	if (vp->v_pollinfo->vpi_revents & events) {
		/*
		 * This leaves events we are not interested
		 * in available for the other process which
		 * which presumably had requested them
		 * (otherwise they would never have been
		 * recorded).
		 */
		events &= vp->v_pollinfo->vpi_revents;
		vp->v_pollinfo->vpi_revents &= ~events;

		mtx_unlock(&vp->v_pollinfo->vpi_lock);
		return (events);
	}
	vp->v_pollinfo->vpi_events |= events;
	selrecord(td, &vp->v_pollinfo->vpi_selinfo);
	mtx_unlock(&vp->v_pollinfo->vpi_lock);
	return (0);
}

/*
 * Routine to create and manage a filesystem syncer vnode.
 */
#define sync_close ((int (*)(struct  vop_close_args *))nullop)
static int	sync_fsync(struct  vop_fsync_args *);
static int	sync_inactive(struct  vop_inactive_args *);
static int	sync_reclaim(struct  vop_reclaim_args *);

static struct vop_vector sync_vnodeops = {
	.vop_bypass =	VOP_EOPNOTSUPP,
	.vop_close =	sync_close,		/* close */
	.vop_fsync =	sync_fsync,		/* fsync */
	.vop_inactive =	sync_inactive,	/* inactive */
	.vop_reclaim =	sync_reclaim,	/* reclaim */
	.vop_lock1 =	vop_stdlock,	/* lock */
	.vop_unlock =	vop_stdunlock,	/* unlock */
	.vop_islocked =	vop_stdislocked,	/* islocked */
};

/*
 * Create a new filesystem syncer vnode for the specified mount point.
 */
void
vfs_allocate_syncvnode(struct mount *mp)
{
	struct vnode *vp;
	struct bufobj *bo;
	static long start, incr, next;
	int error;

	/* Allocate a new vnode */
	error = getnewvnode("syncer", mp, &sync_vnodeops, &vp);
	if (error != 0)
		panic("vfs_allocate_syncvnode: getnewvnode() failed");
	vp->v_type = VNON;
	vn_lock(vp, LK_EXCLUSIVE | LK_RETRY);
	vp->v_vflag |= VV_FORCEINSMQ;
	error = insmntque(vp, mp);
	if (error != 0)
		panic("vfs_allocate_syncvnode: insmntque() failed");
	vp->v_vflag &= ~VV_FORCEINSMQ;
	VOP_UNLOCK(vp, 0);
	/*
	 * Place the vnode onto the syncer worklist. We attempt to
	 * scatter them about on the list so that they will go off
	 * at evenly distributed times even if all the filesystems
	 * are mounted at once.
	 */
	next += incr;
	if (next == 0 || next > syncer_maxdelay) {
		start /= 2;
		incr /= 2;
		if (start == 0) {
			start = syncer_maxdelay / 2;
			incr = syncer_maxdelay;
		}
		next = start;
	}
	bo = &vp->v_bufobj;
	BO_LOCK(bo);
	vn_syncer_add_to_worklist(bo, syncdelay > 0 ? next % syncdelay : 0);
	/* XXX - vn_syncer_add_to_worklist() also grabs and drops sync_mtx. */
	mtx_lock(&sync_mtx);
	sync_vnode_count++;
	if (mp->mnt_syncer == NULL) {
		mp->mnt_syncer = vp;
		vp = NULL;
	}
	mtx_unlock(&sync_mtx);
	BO_UNLOCK(bo);
	if (vp != NULL) {
		vn_lock(vp, LK_EXCLUSIVE | LK_RETRY);
		vgone(vp);
		vput(vp);
	}
}

void
vfs_deallocate_syncvnode(struct mount *mp)
{
	struct vnode *vp;

	mtx_lock(&sync_mtx);
	vp = mp->mnt_syncer;
	if (vp != NULL)
		mp->mnt_syncer = NULL;
	mtx_unlock(&sync_mtx);
	if (vp != NULL)
		vrele(vp);
}

/*
 * Do a lazy sync of the filesystem.
 */
static int
sync_fsync(struct vop_fsync_args *ap)
{
	struct vnode *syncvp = ap->a_vp;
	struct mount *mp = syncvp->v_mount;
	int error, save;
	struct bufobj *bo;

	/*
	 * We only need to do something if this is a lazy evaluation.
	 */
	if (ap->a_waitfor != MNT_LAZY)
		return (0);

	/*
	 * Move ourselves to the back of the sync list.
	 */
	bo = &syncvp->v_bufobj;
	BO_LOCK(bo);
	vn_syncer_add_to_worklist(bo, syncdelay);
	BO_UNLOCK(bo);

	/*
	 * Walk the list of vnodes pushing all that are dirty and
	 * not already on the sync list.
	 */
	if (vfs_busy(mp, MBF_NOWAIT) != 0)
		return (0);
	if (vn_start_write(NULL, &mp, V_NOWAIT) != 0) {
		vfs_unbusy(mp);
		return (0);
	}
	save = curthread_pflags_set(TDP_SYNCIO);
	vfs_msync(mp, MNT_NOWAIT);
	error = VFS_SYNC(mp, MNT_LAZY);
	curthread_pflags_restore(save);
	vn_finished_write(mp);
	vfs_unbusy(mp);
	return (error);
}

/*
 * The syncer vnode is no referenced.
 */
static int
sync_inactive(struct vop_inactive_args *ap)
{

	vgone(ap->a_vp);
	return (0);
}

/*
 * The syncer vnode is no longer needed and is being decommissioned.
 *
 * Modifications to the worklist must be protected by sync_mtx.
 */
static int
sync_reclaim(struct vop_reclaim_args *ap)
{
	struct vnode *vp = ap->a_vp;
	struct bufobj *bo;

	bo = &vp->v_bufobj;
	BO_LOCK(bo);
	mtx_lock(&sync_mtx);
	if (vp->v_mount->mnt_syncer == vp)
		vp->v_mount->mnt_syncer = NULL;
	if (bo->bo_flag & BO_ONWORKLST) {
		LIST_REMOVE(bo, bo_synclist);
		syncer_worklist_len--;
		sync_vnode_count--;
		bo->bo_flag &= ~BO_ONWORKLST;
	}
	mtx_unlock(&sync_mtx);
	BO_UNLOCK(bo);

	return (0);
}

/*
 * Check if vnode represents a disk device
 */
int
vn_isdisk(struct vnode *vp, int *errp)
{
	int error;

	if (vp->v_type != VCHR) {
		error = ENOTBLK;
		goto out;
	}
	error = 0;
	dev_lock();
	if (vp->v_rdev == NULL)
		error = ENXIO;
	else if (vp->v_rdev->si_devsw == NULL)
		error = ENXIO;
	else if (!(vp->v_rdev->si_devsw->d_flags & D_DISK))
		error = ENOTBLK;
	dev_unlock();
out:
	if (errp != NULL)
		*errp = error;
	return (error == 0);
}

/*
 * Common filesystem object access control check routine.  Accepts a
 * vnode's type, "mode", uid and gid, requested access mode, credentials,
 * and optional call-by-reference privused argument allowing vaccess()
 * to indicate to the caller whether privilege was used to satisfy the
 * request (obsoleted).  Returns 0 on success, or an errno on failure.
 */
int
vaccess(enum vtype type, mode_t file_mode, uid_t file_uid, gid_t file_gid,
    accmode_t accmode, struct ucred *cred, int *privused)
{
	accmode_t dac_granted;
	accmode_t priv_granted;

	KASSERT((accmode & ~(VEXEC | VWRITE | VREAD | VADMIN | VAPPEND)) == 0,
	    ("invalid bit in accmode"));
	KASSERT((accmode & VAPPEND) == 0 || (accmode & VWRITE),
	    ("VAPPEND without VWRITE"));

	/*
	 * Look for a normal, non-privileged way to access the file/directory
	 * as requested.  If it exists, go with that.
	 */

	if (privused != NULL)
		*privused = 0;

	dac_granted = 0;

	/* Check the owner. */
	if (cred->cr_uid == file_uid) {
		dac_granted |= VADMIN;
		if (file_mode & S_IXUSR)
			dac_granted |= VEXEC;
		if (file_mode & S_IRUSR)
			dac_granted |= VREAD;
		if (file_mode & S_IWUSR)
			dac_granted |= (VWRITE | VAPPEND);

		if ((accmode & dac_granted) == accmode)
			return (0);

		goto privcheck;
	}

	/* Otherwise, check the groups (first match) */
	if (groupmember(file_gid, cred)) {
		if (file_mode & S_IXGRP)
			dac_granted |= VEXEC;
		if (file_mode & S_IRGRP)
			dac_granted |= VREAD;
		if (file_mode & S_IWGRP)
			dac_granted |= (VWRITE | VAPPEND);

		if ((accmode & dac_granted) == accmode)
			return (0);

		goto privcheck;
	}

	/* Otherwise, check everyone else. */
	if (file_mode & S_IXOTH)
		dac_granted |= VEXEC;
	if (file_mode & S_IROTH)
		dac_granted |= VREAD;
	if (file_mode & S_IWOTH)
		dac_granted |= (VWRITE | VAPPEND);
	if ((accmode & dac_granted) == accmode)
		return (0);

privcheck:
	/*
	 * Build a privilege mask to determine if the set of privileges
	 * satisfies the requirements when combined with the granted mask
	 * from above.  For each privilege, if the privilege is required,
	 * bitwise or the request type onto the priv_granted mask.
	 */
	priv_granted = 0;

	if (type == VDIR) {
		/*
		 * For directories, use PRIV_VFS_LOOKUP to satisfy VEXEC
		 * requests, instead of PRIV_VFS_EXEC.
		 */
		if ((accmode & VEXEC) && ((dac_granted & VEXEC) == 0) &&
		    !priv_check_cred(cred, PRIV_VFS_LOOKUP))
			priv_granted |= VEXEC;
	} else {
		/*
		 * Ensure that at least one execute bit is on. Otherwise,
		 * a privileged user will always succeed, and we don't want
		 * this to happen unless the file really is executable.
		 */
		if ((accmode & VEXEC) && ((dac_granted & VEXEC) == 0) &&
		    (file_mode & (S_IXUSR | S_IXGRP | S_IXOTH)) != 0 &&
		    !priv_check_cred(cred, PRIV_VFS_EXEC))
			priv_granted |= VEXEC;
	}

	if ((accmode & VREAD) && ((dac_granted & VREAD) == 0) &&
	    !priv_check_cred(cred, PRIV_VFS_READ))
		priv_granted |= VREAD;

	if ((accmode & VWRITE) && ((dac_granted & VWRITE) == 0) &&
	    !priv_check_cred(cred, PRIV_VFS_WRITE))
		priv_granted |= (VWRITE | VAPPEND);

	if ((accmode & VADMIN) && ((dac_granted & VADMIN) == 0) &&
	    !priv_check_cred(cred, PRIV_VFS_ADMIN))
		priv_granted |= VADMIN;

	if ((accmode & (priv_granted | dac_granted)) == accmode) {
		/* XXX audit: privilege used */
		if (privused != NULL)
			*privused = 1;
		return (0);
	}

	return ((accmode & VADMIN) ? EPERM : EACCES);
}

/*
 * Credential check based on process requesting service, and per-attribute
 * permissions.
 */
int
extattr_check_cred(struct vnode *vp, int attrnamespace, struct ucred *cred,
    struct thread *td, accmode_t accmode)
{

	/*
	 * Kernel-invoked always succeeds.
	 */
	if (cred == NOCRED)
		return (0);

	/*
	 * Do not allow privileged processes in jail to directly manipulate
	 * system attributes.
	 */
	switch (attrnamespace) {
	case EXTATTR_NAMESPACE_SYSTEM:
		/* Potentially should be: return (EPERM); */
		return (priv_check_cred(cred, PRIV_VFS_EXTATTR_SYSTEM));
	case EXTATTR_NAMESPACE_USER:
		return (VOP_ACCESS(vp, accmode, cred, td));
	default:
		return (EPERM);
	}
}

#ifdef DEBUG_VFS_LOCKS
/*
 * This only exists to suppress warnings from unlocked specfs accesses.  It is
 * no longer ok to have an unlocked VFS.
 */
#define	IGNORE_LOCK(vp) (panicstr != NULL || (vp) == NULL ||		\
	(vp)->v_type == VCHR ||	(vp)->v_type == VBAD)

int vfs_badlock_ddb = 1;	/* Drop into debugger on violation. */
SYSCTL_INT(_debug, OID_AUTO, vfs_badlock_ddb, CTLFLAG_RW, &vfs_badlock_ddb, 0,
    "Drop into debugger on lock violation");

int vfs_badlock_mutex = 1;	/* Check for interlock across VOPs. */
SYSCTL_INT(_debug, OID_AUTO, vfs_badlock_mutex, CTLFLAG_RW, &vfs_badlock_mutex,
    0, "Check for interlock across VOPs");

int vfs_badlock_print = 1;	/* Print lock violations. */
SYSCTL_INT(_debug, OID_AUTO, vfs_badlock_print, CTLFLAG_RW, &vfs_badlock_print,
    0, "Print lock violations");

int vfs_badlock_vnode = 1;	/* Print vnode details on lock violations. */
SYSCTL_INT(_debug, OID_AUTO, vfs_badlock_vnode, CTLFLAG_RW, &vfs_badlock_vnode,
    0, "Print vnode details on lock violations");

#ifdef KDB
int vfs_badlock_backtrace = 1;	/* Print backtrace at lock violations. */
SYSCTL_INT(_debug, OID_AUTO, vfs_badlock_backtrace, CTLFLAG_RW,
    &vfs_badlock_backtrace, 0, "Print backtrace at lock violations");
#endif

static void
vfs_badlock(const char *msg, const char *str, struct vnode *vp)
{

#ifdef KDB
	if (vfs_badlock_backtrace)
		kdb_backtrace();
#endif
	if (vfs_badlock_vnode)
		vn_printf(vp, "vnode ");
	if (vfs_badlock_print)
		printf("%s: %p %s\n", str, (void *)vp, msg);
	if (vfs_badlock_ddb)
		kdb_enter(KDB_WHY_VFSLOCK, "lock violation");
}

void
assert_vi_locked(struct vnode *vp, const char *str)
{

	if (vfs_badlock_mutex && !mtx_owned(VI_MTX(vp)))
		vfs_badlock("interlock is not locked but should be", str, vp);
}

void
assert_vi_unlocked(struct vnode *vp, const char *str)
{

	if (vfs_badlock_mutex && mtx_owned(VI_MTX(vp)))
		vfs_badlock("interlock is locked but should not be", str, vp);
}

void
assert_vop_locked(struct vnode *vp, const char *str)
{
	int locked;

	if (!IGNORE_LOCK(vp)) {
		locked = VOP_ISLOCKED(vp);
		if (locked == 0 || locked == LK_EXCLOTHER)
			vfs_badlock("is not locked but should be", str, vp);
	}
}

void
assert_vop_unlocked(struct vnode *vp, const char *str)
{

	if (!IGNORE_LOCK(vp) && VOP_ISLOCKED(vp) == LK_EXCLUSIVE)
		vfs_badlock("is locked but should not be", str, vp);
}

void
assert_vop_elocked(struct vnode *vp, const char *str)
{

	if (!IGNORE_LOCK(vp) && VOP_ISLOCKED(vp) != LK_EXCLUSIVE)
		vfs_badlock("is not exclusive locked but should be", str, vp);
}
#endif /* DEBUG_VFS_LOCKS */

void
vop_rename_fail(struct vop_rename_args *ap)
{

	if (ap->a_tvp != NULL)
		vput(ap->a_tvp);
	if (ap->a_tdvp == ap->a_tvp)
		vrele(ap->a_tdvp);
	else
		vput(ap->a_tdvp);
	vrele(ap->a_fdvp);
	vrele(ap->a_fvp);
}

void
vop_rename_pre(void *ap)
{
	struct vop_rename_args *a = ap;

#ifdef DEBUG_VFS_LOCKS
	if (a->a_tvp)
		ASSERT_VI_UNLOCKED(a->a_tvp, "VOP_RENAME");
	ASSERT_VI_UNLOCKED(a->a_tdvp, "VOP_RENAME");
	ASSERT_VI_UNLOCKED(a->a_fvp, "VOP_RENAME");
	ASSERT_VI_UNLOCKED(a->a_fdvp, "VOP_RENAME");

	/* Check the source (from). */
	if (a->a_tdvp->v_vnlock != a->a_fdvp->v_vnlock &&
	    (a->a_tvp == NULL || a->a_tvp->v_vnlock != a->a_fdvp->v_vnlock))
		ASSERT_VOP_UNLOCKED(a->a_fdvp, "vop_rename: fdvp locked");
	if (a->a_tvp == NULL || a->a_tvp->v_vnlock != a->a_fvp->v_vnlock)
		ASSERT_VOP_UNLOCKED(a->a_fvp, "vop_rename: fvp locked");

	/* Check the target. */
	if (a->a_tvp)
		ASSERT_VOP_LOCKED(a->a_tvp, "vop_rename: tvp not locked");
	ASSERT_VOP_LOCKED(a->a_tdvp, "vop_rename: tdvp not locked");
#endif
	if (a->a_tdvp != a->a_fdvp)
		vhold(a->a_fdvp);
	if (a->a_tvp != a->a_fvp)
		vhold(a->a_fvp);
	vhold(a->a_tdvp);
	if (a->a_tvp)
		vhold(a->a_tvp);
}

#ifdef DEBUG_VFS_LOCKS
void
vop_strategy_pre(void *ap)
{
	struct vop_strategy_args *a;
	struct buf *bp;

	a = ap;
	bp = a->a_bp;

	/*
	 * Cluster ops lock their component buffers but not the IO container.
	 */
	if ((bp->b_flags & B_CLUSTER) != 0)
		return;

	if (panicstr == NULL && !BUF_ISLOCKED(bp)) {
		if (vfs_badlock_print)
			printf(
			    "VOP_STRATEGY: bp is not locked but should be\n");
		if (vfs_badlock_ddb)
			kdb_enter(KDB_WHY_VFSLOCK, "lock violation");
	}
}

void
vop_lock_pre(void *ap)
{
	struct vop_lock1_args *a = ap;

	if ((a->a_flags & LK_INTERLOCK) == 0)
		ASSERT_VI_UNLOCKED(a->a_vp, "VOP_LOCK");
	else
		ASSERT_VI_LOCKED(a->a_vp, "VOP_LOCK");
}

void
vop_lock_post(void *ap, int rc)
{
	struct vop_lock1_args *a = ap;

	ASSERT_VI_UNLOCKED(a->a_vp, "VOP_LOCK");
	if (rc == 0 && (a->a_flags & LK_EXCLOTHER) == 0)
		ASSERT_VOP_LOCKED(a->a_vp, "VOP_LOCK");
}

void
vop_unlock_pre(void *ap)
{
	struct vop_unlock_args *a = ap;

	if (a->a_flags & LK_INTERLOCK)
		ASSERT_VI_LOCKED(a->a_vp, "VOP_UNLOCK");
	ASSERT_VOP_LOCKED(a->a_vp, "VOP_UNLOCK");
}

void
vop_unlock_post(void *ap, int rc)
{
	struct vop_unlock_args *a = ap;

	if (a->a_flags & LK_INTERLOCK)
		ASSERT_VI_UNLOCKED(a->a_vp, "VOP_UNLOCK");
}
#endif

void
vop_create_post(void *ap, int rc)
{
	struct vop_create_args *a = ap;

	if (!rc)
		VFS_KNOTE_LOCKED(a->a_dvp, NOTE_WRITE);
}

void
vop_deleteextattr_post(void *ap, int rc)
{
	struct vop_deleteextattr_args *a = ap;

	if (!rc)
		VFS_KNOTE_LOCKED(a->a_vp, NOTE_ATTRIB);
}

void
vop_link_post(void *ap, int rc)
{
	struct vop_link_args *a = ap;

	if (!rc) {
		VFS_KNOTE_LOCKED(a->a_vp, NOTE_LINK);
		VFS_KNOTE_LOCKED(a->a_tdvp, NOTE_WRITE);
	}
}

void
vop_mkdir_post(void *ap, int rc)
{
	struct vop_mkdir_args *a = ap;

	if (!rc)
		VFS_KNOTE_LOCKED(a->a_dvp, NOTE_WRITE | NOTE_LINK);
}

void
vop_mknod_post(void *ap, int rc)
{
	struct vop_mknod_args *a = ap;

	if (!rc)
		VFS_KNOTE_LOCKED(a->a_dvp, NOTE_WRITE);
}

void
vop_reclaim_post(void *ap, int rc)
{
	struct vop_reclaim_args *a = ap;

	if (!rc)
		VFS_KNOTE_LOCKED(a->a_vp, NOTE_REVOKE);
}

void
vop_remove_post(void *ap, int rc)
{
	struct vop_remove_args *a = ap;

	if (!rc) {
		VFS_KNOTE_LOCKED(a->a_dvp, NOTE_WRITE);
		VFS_KNOTE_LOCKED(a->a_vp, NOTE_DELETE);
	}
}

void
vop_rename_post(void *ap, int rc)
{
	struct vop_rename_args *a = ap;
	long hint;

	if (!rc) {
		hint = NOTE_WRITE;
		if (a->a_fdvp == a->a_tdvp) {
			if (a->a_tvp != NULL && a->a_tvp->v_type == VDIR)
				hint |= NOTE_LINK;
			VFS_KNOTE_UNLOCKED(a->a_fdvp, hint);
			VFS_KNOTE_UNLOCKED(a->a_tdvp, hint);
		} else {
			hint |= NOTE_EXTEND;
			if (a->a_fvp->v_type == VDIR)
				hint |= NOTE_LINK;
			VFS_KNOTE_UNLOCKED(a->a_fdvp, hint);

			if (a->a_fvp->v_type == VDIR && a->a_tvp != NULL &&
			    a->a_tvp->v_type == VDIR)
				hint &= ~NOTE_LINK;
			VFS_KNOTE_UNLOCKED(a->a_tdvp, hint);
		}

		VFS_KNOTE_UNLOCKED(a->a_fvp, NOTE_RENAME);
		if (a->a_tvp)
			VFS_KNOTE_UNLOCKED(a->a_tvp, NOTE_DELETE);
	}
	if (a->a_tdvp != a->a_fdvp)
		vdrop(a->a_fdvp);
	if (a->a_tvp != a->a_fvp)
		vdrop(a->a_fvp);
	vdrop(a->a_tdvp);
	if (a->a_tvp)
		vdrop(a->a_tvp);
}

void
vop_rmdir_post(void *ap, int rc)
{
	struct vop_rmdir_args *a = ap;

	if (!rc) {
		VFS_KNOTE_LOCKED(a->a_dvp, NOTE_WRITE | NOTE_LINK);
		VFS_KNOTE_LOCKED(a->a_vp, NOTE_DELETE);
	}
}

void
vop_setattr_post(void *ap, int rc)
{
	struct vop_setattr_args *a = ap;

	if (!rc)
		VFS_KNOTE_LOCKED(a->a_vp, NOTE_ATTRIB);
}

void
vop_setextattr_post(void *ap, int rc)
{
	struct vop_setextattr_args *a = ap;

	if (!rc)
		VFS_KNOTE_LOCKED(a->a_vp, NOTE_ATTRIB);
}

void
vop_symlink_post(void *ap, int rc)
{
	struct vop_symlink_args *a = ap;

	if (!rc)
		VFS_KNOTE_LOCKED(a->a_dvp, NOTE_WRITE);
}

void
vop_open_post(void *ap, int rc)
{
	struct vop_open_args *a = ap;

	if (!rc)
		VFS_KNOTE_LOCKED(a->a_vp, NOTE_OPEN);
}

void
vop_close_post(void *ap, int rc)
{
	struct vop_close_args *a = ap;

	if (!rc && (a->a_cred != NOCRED || /* filter out revokes */
	    (a->a_vp->v_iflag & VI_DOOMED) == 0)) {
		VFS_KNOTE_LOCKED(a->a_vp, (a->a_fflag & FWRITE) != 0 ?
		    NOTE_CLOSE_WRITE : NOTE_CLOSE);
	}
}

void
vop_read_post(void *ap, int rc)
{
	struct vop_read_args *a = ap;

	if (!rc)
		VFS_KNOTE_LOCKED(a->a_vp, NOTE_READ);
}

void
vop_readdir_post(void *ap, int rc)
{
	struct vop_readdir_args *a = ap;

	if (!rc)
		VFS_KNOTE_LOCKED(a->a_vp, NOTE_READ);
}

static struct knlist fs_knlist;

static void
vfs_event_init(void *arg)
{
	knlist_init_mtx(&fs_knlist, NULL);
}
/* XXX - correct order? */
SYSINIT(vfs_knlist, SI_SUB_VFS, SI_ORDER_ANY, vfs_event_init, NULL);

void
vfs_event_signal(fsid_t *fsid, uint32_t event, intptr_t data __unused)
{

	KNOTE_UNLOCKED(&fs_knlist, event);
}

static int	filt_fsattach(struct knote *kn);
static void	filt_fsdetach(struct knote *kn);
static int	filt_fsevent(struct knote *kn, long hint);

struct filterops fs_filtops = {
	.f_isfd = 0,
	.f_attach = filt_fsattach,
	.f_detach = filt_fsdetach,
	.f_event = filt_fsevent
};

static int
filt_fsattach(struct knote *kn)
{

	kn->kn_flags |= EV_CLEAR;
	knlist_add(&fs_knlist, kn, 0);
	return (0);
}

static void
filt_fsdetach(struct knote *kn)
{

	knlist_remove(&fs_knlist, kn, 0);
}

static int
filt_fsevent(struct knote *kn, long hint)
{

	kn->kn_fflags |= hint;
	return (kn->kn_fflags != 0);
}

static int
sysctl_vfs_ctl(SYSCTL_HANDLER_ARGS)
{
	struct vfsidctl vc;
	int error;
	struct mount *mp;

	error = SYSCTL_IN(req, &vc, sizeof(vc));
	if (error)
		return (error);
	if (vc.vc_vers != VFS_CTL_VERS1)
		return (EINVAL);
	mp = vfs_getvfs(&vc.vc_fsid);
	if (mp == NULL)
		return (ENOENT);
	/* ensure that a specific sysctl goes to the right filesystem. */
	if (strcmp(vc.vc_fstypename, "*") != 0 &&
	    strcmp(vc.vc_fstypename, mp->mnt_vfc->vfc_name) != 0) {
		vfs_rel(mp);
		return (EINVAL);
	}
	VCTLTOREQ(&vc, req);
	error = VFS_SYSCTL(mp, vc.vc_op, req);
	vfs_rel(mp);
	return (error);
}

SYSCTL_PROC(_vfs, OID_AUTO, ctl, CTLTYPE_OPAQUE | CTLFLAG_WR,
    NULL, 0, sysctl_vfs_ctl, "",
    "Sysctl by fsid");

/*
 * Function to initialize a va_filerev field sensibly.
 * XXX: Wouldn't a random number make a lot more sense ??
 */
u_quad_t
init_va_filerev(void)
{
	struct bintime bt;

	getbinuptime(&bt);
	return (((u_quad_t)bt.sec << 32LL) | (bt.frac >> 32LL));
}

static int	filt_vfsread(struct knote *kn, long hint);
static int	filt_vfswrite(struct knote *kn, long hint);
static int	filt_vfsvnode(struct knote *kn, long hint);
static void	filt_vfsdetach(struct knote *kn);
static struct filterops vfsread_filtops = {
	.f_isfd = 1,
	.f_detach = filt_vfsdetach,
	.f_event = filt_vfsread
};
static struct filterops vfswrite_filtops = {
	.f_isfd = 1,
	.f_detach = filt_vfsdetach,
	.f_event = filt_vfswrite
};
static struct filterops vfsvnode_filtops = {
	.f_isfd = 1,
	.f_detach = filt_vfsdetach,
	.f_event = filt_vfsvnode
};

static void
vfs_knllock(void *arg)
{
	struct vnode *vp = arg;

	vn_lock(vp, LK_EXCLUSIVE | LK_RETRY);
}

static void
vfs_knlunlock(void *arg)
{
	struct vnode *vp = arg;

	VOP_UNLOCK(vp, 0);
}

static void
vfs_knl_assert_locked(void *arg)
{
#ifdef DEBUG_VFS_LOCKS
	struct vnode *vp = arg;

	ASSERT_VOP_LOCKED(vp, "vfs_knl_assert_locked");
#endif
}

static void
vfs_knl_assert_unlocked(void *arg)
{
#ifdef DEBUG_VFS_LOCKS
	struct vnode *vp = arg;

	ASSERT_VOP_UNLOCKED(vp, "vfs_knl_assert_unlocked");
#endif
}

int
vfs_kqfilter(struct vop_kqfilter_args *ap)
{
	struct vnode *vp = ap->a_vp;
	struct knote *kn = ap->a_kn;
	struct knlist *knl;

	switch (kn->kn_filter) {
	case EVFILT_READ:
		kn->kn_fop = &vfsread_filtops;
		break;
	case EVFILT_WRITE:
		kn->kn_fop = &vfswrite_filtops;
		break;
	case EVFILT_VNODE:
		kn->kn_fop = &vfsvnode_filtops;
		break;
	default:
		return (EINVAL);
	}

	kn->kn_hook = (caddr_t)vp;

	v_addpollinfo(vp);
	if (vp->v_pollinfo == NULL)
		return (ENOMEM);
	knl = &vp->v_pollinfo->vpi_selinfo.si_note;
	vhold(vp);
	knlist_add(knl, kn, 0);

	return (0);
}

/*
 * Detach knote from vnode
 */
static void
filt_vfsdetach(struct knote *kn)
{
	struct vnode *vp = (struct vnode *)kn->kn_hook;

	KASSERT(vp->v_pollinfo != NULL, ("Missing v_pollinfo"));
	knlist_remove(&vp->v_pollinfo->vpi_selinfo.si_note, kn, 0);
	vdrop(vp);
}

/*ARGSUSED*/
static int
filt_vfsread(struct knote *kn, long hint)
{
	struct vnode *vp = (struct vnode *)kn->kn_hook;
	struct vattr va;
	int res;

	/*
	 * filesystem is gone, so set the EOF flag and schedule
	 * the knote for deletion.
	 */
	if (hint == NOTE_REVOKE || (hint == 0 && vp->v_type == VBAD)) {
		VI_LOCK(vp);
		kn->kn_flags |= (EV_EOF | EV_ONESHOT);
		VI_UNLOCK(vp);
		return (1);
	}

	if (VOP_GETATTR(vp, &va, curthread->td_ucred))
		return (0);

	VI_LOCK(vp);
	kn->kn_data = va.va_size - kn->kn_fp->f_offset;
	res = (kn->kn_sfflags & NOTE_FILE_POLL) != 0 || kn->kn_data != 0;
	VI_UNLOCK(vp);
	return (res);
}

/*ARGSUSED*/
static int
filt_vfswrite(struct knote *kn, long hint)
{
	struct vnode *vp = (struct vnode *)kn->kn_hook;

	VI_LOCK(vp);

	/*
	 * filesystem is gone, so set the EOF flag and schedule
	 * the knote for deletion.
	 */
	if (hint == NOTE_REVOKE || (hint == 0 && vp->v_type == VBAD))
		kn->kn_flags |= (EV_EOF | EV_ONESHOT);

	kn->kn_data = 0;
	VI_UNLOCK(vp);
	return (1);
}

static int
filt_vfsvnode(struct knote *kn, long hint)
{
	struct vnode *vp = (struct vnode *)kn->kn_hook;
	int res;

	VI_LOCK(vp);
	if (kn->kn_sfflags & hint)
		kn->kn_fflags |= hint;
	if (hint == NOTE_REVOKE || (hint == 0 && vp->v_type == VBAD)) {
		kn->kn_flags |= EV_EOF;
		VI_UNLOCK(vp);
		return (1);
	}
	res = (kn->kn_fflags != 0);
	VI_UNLOCK(vp);
	return (res);
}

int
vfs_read_dirent(struct vop_readdir_args *ap, struct dirent *dp, off_t off)
{
	int error;

	if (dp->d_reclen > ap->a_uio->uio_resid)
		return (ENAMETOOLONG);
	error = uiomove(dp, dp->d_reclen, ap->a_uio);
	if (error) {
		if (ap->a_ncookies != NULL) {
			if (ap->a_cookies != NULL)
				free(ap->a_cookies, M_TEMP);
			ap->a_cookies = NULL;
			*ap->a_ncookies = 0;
		}
		return (error);
	}
	if (ap->a_ncookies == NULL)
		return (0);

	KASSERT(ap->a_cookies,
	    ("NULL ap->a_cookies value with non-NULL ap->a_ncookies!"));

	*ap->a_cookies = realloc(*ap->a_cookies,
	    (*ap->a_ncookies + 1) * sizeof(u_long), M_TEMP, M_WAITOK | M_ZERO);
	(*ap->a_cookies)[*ap->a_ncookies] = off;
	*ap->a_ncookies += 1;
	return (0);
}

/*
 * Mark for update the access time of the file if the filesystem
 * supports VOP_MARKATIME.  This functionality is used by execve and
 * mmap, so we want to avoid the I/O implied by directly setting
 * va_atime for the sake of efficiency.
 */
void
vfs_mark_atime(struct vnode *vp, struct ucred *cred)
{
	struct mount *mp;

	mp = vp->v_mount;
	ASSERT_VOP_LOCKED(vp, "vfs_mark_atime");
	if (mp != NULL && (mp->mnt_flag & (MNT_NOATIME | MNT_RDONLY)) == 0)
		(void)VOP_MARKATIME(vp);
}

/*
 * The purpose of this routine is to remove granularity from accmode_t,
 * reducing it into standard unix access bits - VEXEC, VREAD, VWRITE,
 * VADMIN and VAPPEND.
 *
 * If it returns 0, the caller is supposed to continue with the usual
 * access checks using 'accmode' as modified by this routine.  If it
 * returns nonzero value, the caller is supposed to return that value
 * as errno.
 *
 * Note that after this routine runs, accmode may be zero.
 */
int
vfs_unixify_accmode(accmode_t *accmode)
{
	/*
	 * There is no way to specify explicit "deny" rule using
	 * file mode or POSIX.1e ACLs.
	 */
	if (*accmode & VEXPLICIT_DENY) {
		*accmode = 0;
		return (0);
	}

	/*
	 * None of these can be translated into usual access bits.
	 * Also, the common case for NFSv4 ACLs is to not contain
	 * either of these bits. Caller should check for VWRITE
	 * on the containing directory instead.
	 */
	if (*accmode & (VDELETE_CHILD | VDELETE))
		return (EPERM);

	if (*accmode & VADMIN_PERMS) {
		*accmode &= ~VADMIN_PERMS;
		*accmode |= VADMIN;
	}

	/*
	 * There is no way to deny VREAD_ATTRIBUTES, VREAD_ACL
	 * or VSYNCHRONIZE using file mode or POSIX.1e ACL.
	 */
	*accmode &= ~(VSTAT_PERMS | VSYNCHRONIZE);

	return (0);
}

/*
 * These are helper functions for filesystems to traverse all
 * their vnodes.  See MNT_VNODE_FOREACH_ALL() in sys/mount.h.
 *
 * This interface replaces MNT_VNODE_FOREACH.
 */

MALLOC_DEFINE(M_VNODE_MARKER, "vnodemarker", "vnode marker");

struct vnode *
__mnt_vnode_next_all(struct vnode **mvp, struct mount *mp)
{
	struct vnode *vp;

	if (should_yield())
		kern_yield(PRI_USER);
	MNT_ILOCK(mp);
	KASSERT((*mvp)->v_mount == mp, ("marker vnode mount list mismatch"));
	for (vp = TAILQ_NEXT(*mvp, v_nmntvnodes); vp != NULL;
	    vp = TAILQ_NEXT(vp, v_nmntvnodes)) {
		/* Allow a racy peek at VI_DOOMED to save a lock acquisition. */
		if (vp->v_type == VMARKER || (vp->v_iflag & VI_DOOMED) != 0)
			continue;
		VI_LOCK(vp);
		if ((vp->v_iflag & VI_DOOMED) != 0) {
			VI_UNLOCK(vp);
			continue;
		}
		break;
	}
	if (vp == NULL) {
		__mnt_vnode_markerfree_all(mvp, mp);
		/* MNT_IUNLOCK(mp); -- done in above function */
		mtx_assert(MNT_MTX(mp), MA_NOTOWNED);
		return (NULL);
	}
	TAILQ_REMOVE(&mp->mnt_nvnodelist, *mvp, v_nmntvnodes);
	TAILQ_INSERT_AFTER(&mp->mnt_nvnodelist, vp, *mvp, v_nmntvnodes);
	MNT_IUNLOCK(mp);
	return (vp);
}

struct vnode *
__mnt_vnode_first_all(struct vnode **mvp, struct mount *mp)
{
	struct vnode *vp;

	*mvp = malloc(sizeof(struct vnode), M_VNODE_MARKER, M_WAITOK | M_ZERO);
	MNT_ILOCK(mp);
	MNT_REF(mp);
	(*mvp)->v_mount = mp;
	(*mvp)->v_type = VMARKER;

	TAILQ_FOREACH(vp, &mp->mnt_nvnodelist, v_nmntvnodes) {
		/* Allow a racy peek at VI_DOOMED to save a lock acquisition. */
		if (vp->v_type == VMARKER || (vp->v_iflag & VI_DOOMED) != 0)
			continue;
		VI_LOCK(vp);
		if ((vp->v_iflag & VI_DOOMED) != 0) {
			VI_UNLOCK(vp);
			continue;
		}
		break;
	}
	if (vp == NULL) {
		MNT_REL(mp);
		MNT_IUNLOCK(mp);
		free(*mvp, M_VNODE_MARKER);
		*mvp = NULL;
		return (NULL);
	}
	TAILQ_INSERT_AFTER(&mp->mnt_nvnodelist, vp, *mvp, v_nmntvnodes);
	MNT_IUNLOCK(mp);
	return (vp);
}

void
__mnt_vnode_markerfree_all(struct vnode **mvp, struct mount *mp)
{

	if (*mvp == NULL) {
		MNT_IUNLOCK(mp);
		return;
	}

	mtx_assert(MNT_MTX(mp), MA_OWNED);

	KASSERT((*mvp)->v_mount == mp, ("marker vnode mount list mismatch"));
	TAILQ_REMOVE(&mp->mnt_nvnodelist, *mvp, v_nmntvnodes);
	MNT_REL(mp);
	MNT_IUNLOCK(mp);
	free(*mvp, M_VNODE_MARKER);
	*mvp = NULL;
}

/*
 * These are helper functions for filesystems to traverse their
 * active vnodes.  See MNT_VNODE_FOREACH_ACTIVE() in sys/mount.h
 */
static void
mnt_vnode_markerfree_active(struct vnode **mvp, struct mount *mp)
{

	KASSERT((*mvp)->v_mount == mp, ("marker vnode mount list mismatch"));

	MNT_ILOCK(mp);
	MNT_REL(mp);
	MNT_IUNLOCK(mp);
	free(*mvp, M_VNODE_MARKER);
	*mvp = NULL;
}

/*
 * Relock the mp mount vnode list lock with the vp vnode interlock in the
 * conventional lock order during mnt_vnode_next_active iteration.
 *
 * On entry, the mount vnode list lock is held and the vnode interlock is not.
 * The list lock is dropped and reacquired.  On success, both locks are held.
 * On failure, the mount vnode list lock is held but the vnode interlock is
 * not, and the procedure may have yielded.
 */
static bool
mnt_vnode_next_active_relock(struct vnode *mvp, struct mount *mp,
    struct vnode *vp)
{
	const struct vnode *tmp;
	bool held, ret;

	VNASSERT(mvp->v_mount == mp && mvp->v_type == VMARKER &&
	    TAILQ_NEXT(mvp, v_actfreelist) != NULL, mvp,
	    ("%s: bad marker", __func__));
	VNASSERT(vp->v_mount == mp && vp->v_type != VMARKER, vp,
	    ("%s: inappropriate vnode", __func__));
	ASSERT_VI_UNLOCKED(vp, __func__);
	mtx_assert(&mp->mnt_listmtx, MA_OWNED);

	ret = false;

	TAILQ_REMOVE(&mp->mnt_activevnodelist, mvp, v_actfreelist);
	TAILQ_INSERT_BEFORE(vp, mvp, v_actfreelist);

	/*
	 * Use a hold to prevent vp from disappearing while the mount vnode
	 * list lock is dropped and reacquired.  Normally a hold would be
	 * acquired with vhold(), but that might try to acquire the vnode
	 * interlock, which would be a LOR with the mount vnode list lock.
	 */
	held = refcount_acquire_if_not_zero(&vp->v_holdcnt);
	mtx_unlock(&mp->mnt_listmtx);
	if (!held)
		goto abort;
	VI_LOCK(vp);
	if (!refcount_release_if_not_last(&vp->v_holdcnt)) {
		vdropl(vp);
		goto abort;
	}
	mtx_lock(&mp->mnt_listmtx);

	/*
	 * Determine whether the vnode is still the next one after the marker,
	 * excepting any other markers.  If the vnode has not been doomed by
	 * vgone() then the hold should have ensured that it remained on the
	 * active list.  If it has been doomed but is still on the active list,
	 * don't abort, but rather skip over it (avoid spinning on doomed
	 * vnodes).
	 */
	tmp = mvp;
	do {
		tmp = TAILQ_NEXT(tmp, v_actfreelist);
	} while (tmp != NULL && tmp->v_type == VMARKER);
	if (tmp != vp) {
		mtx_unlock(&mp->mnt_listmtx);
		VI_UNLOCK(vp);
		goto abort;
	}

	ret = true;
	goto out;
abort:
	maybe_yield();
	mtx_lock(&mp->mnt_listmtx);
out:
	if (ret)
		ASSERT_VI_LOCKED(vp, __func__);
	else
		ASSERT_VI_UNLOCKED(vp, __func__);
	mtx_assert(&mp->mnt_listmtx, MA_OWNED);
	return (ret);
}

static struct vnode *
mnt_vnode_next_active(struct vnode **mvp, struct mount *mp)
{
	struct vnode *vp, *nvp;

	mtx_assert(&mp->mnt_listmtx, MA_OWNED);
	KASSERT((*mvp)->v_mount == mp, ("marker vnode mount list mismatch"));
restart:
	vp = TAILQ_NEXT(*mvp, v_actfreelist);
	while (vp != NULL) {
		if (vp->v_type == VMARKER) {
			vp = TAILQ_NEXT(vp, v_actfreelist);
			continue;
		}
		/*
		 * Try-lock because this is the wrong lock order.  If that does
		 * not succeed, drop the mount vnode list lock and try to
		 * reacquire it and the vnode interlock in the right order.
		 */
		if (!VI_TRYLOCK(vp) &&
		    !mnt_vnode_next_active_relock(*mvp, mp, vp))
			goto restart;
		KASSERT(vp->v_type != VMARKER, ("locked marker %p", vp));
		KASSERT(vp->v_mount == mp || vp->v_mount == NULL,
		    ("alien vnode on the active list %p %p", vp, mp));
		if (vp->v_mount == mp && (vp->v_iflag & VI_DOOMED) == 0)
			break;
		nvp = TAILQ_NEXT(vp, v_actfreelist);
		VI_UNLOCK(vp);
		vp = nvp;
	}
	TAILQ_REMOVE(&mp->mnt_activevnodelist, *mvp, v_actfreelist);

	/* Check if we are done */
	if (vp == NULL) {
		mtx_unlock(&mp->mnt_listmtx);
		mnt_vnode_markerfree_active(mvp, mp);
		return (NULL);
	}
	TAILQ_INSERT_AFTER(&mp->mnt_activevnodelist, vp, *mvp, v_actfreelist);
	mtx_unlock(&mp->mnt_listmtx);
	ASSERT_VI_LOCKED(vp, "active iter");
	KASSERT((vp->v_iflag & VI_ACTIVE) != 0, ("Non-active vp %p", vp));
	return (vp);
}

struct vnode *
__mnt_vnode_next_active(struct vnode **mvp, struct mount *mp)
{

	if (should_yield())
		kern_yield(PRI_USER);
	mtx_lock(&mp->mnt_listmtx);
	return (mnt_vnode_next_active(mvp, mp));
}

struct vnode *
__mnt_vnode_first_active(struct vnode **mvp, struct mount *mp)
{
	struct vnode *vp;

	*mvp = malloc(sizeof(struct vnode), M_VNODE_MARKER, M_WAITOK | M_ZERO);
	MNT_ILOCK(mp);
	MNT_REF(mp);
	MNT_IUNLOCK(mp);
	(*mvp)->v_type = VMARKER;
	(*mvp)->v_mount = mp;

	mtx_lock(&mp->mnt_listmtx);
	vp = TAILQ_FIRST(&mp->mnt_activevnodelist);
	if (vp == NULL) {
		mtx_unlock(&mp->mnt_listmtx);
		mnt_vnode_markerfree_active(mvp, mp);
		return (NULL);
	}
	TAILQ_INSERT_BEFORE(vp, *mvp, v_actfreelist);
	return (mnt_vnode_next_active(mvp, mp));
}

void
__mnt_vnode_markerfree_active(struct vnode **mvp, struct mount *mp)
{

	if (*mvp == NULL)
		return;

	mtx_lock(&mp->mnt_listmtx);
	TAILQ_REMOVE(&mp->mnt_activevnodelist, *mvp, v_actfreelist);
	mtx_unlock(&mp->mnt_listmtx);
	mnt_vnode_markerfree_active(mvp, mp);
}<|MERGE_RESOLUTION|>--- conflicted
+++ resolved
@@ -951,12 +951,8 @@
  * @param mp		 Try to reclaim vnodes from this mountpoint
  * @param reclaim_nc_src Only reclaim directories with outgoing namecache
  * 			 entries if this argument is strue
-<<<<<<< HEAD
- * @param reclaim_free	 Only reclaim free vnodes if this is set.
-=======
  * @param trigger	 Only reclaim vnodes with fewer than this many resident
  *			 pages.
->>>>>>> e7d8ebc8
  * @return		 The number of vnodes that were reclaimed.
  */
 static int
